--- conflicted
+++ resolved
@@ -1,10 +1,6 @@
 Pod::Spec.new do |s|
   s.name = "Charts"
-<<<<<<< HEAD
-  s.version = "3.6.1"
-=======
-  s.version = "4.0.0"
->>>>>>> 0aa2b76e
+  s.version = "4.0.1"
   s.summary = "Charts is a powerful & easy to use chart library for iOS, tvOS and OSX (and Android)"
   s.homepage = "https://github.com/danielgindi/Charts"
   s.license = { :type => "Apache License, Version 2.0", :file => "LICENSE" }
