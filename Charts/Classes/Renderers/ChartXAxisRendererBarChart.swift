--- conflicted
+++ resolved
@@ -122,17 +122,11 @@
         
         CGContextSaveGState(context)
         
-<<<<<<< HEAD
         CGContextSetStrokeColorWithColor(context, xAxis.gridColor.CGColor)
         CGContextSetLineWidth(context, xAxis.gridLineWidth)
+        CGContextSetLineCap(context, xAxis.gridLineCap)
+        
         if (xAxis.gridLineDashLengths != nil)
-=======
-        CGContextSetStrokeColorWithColor(context, _xAxis.gridColor.CGColor)
-        CGContextSetLineWidth(context, _xAxis.gridLineWidth)
-        CGContextSetLineCap(context, _xAxis.gridLineCap)
-        
-        if (_xAxis.gridLineDashLengths != nil)
->>>>>>> 4f21232f
         {
             CGContextSetLineDash(context, xAxis.gridLineDashPhase, xAxis.gridLineDashLengths, xAxis.gridLineDashLengths.count)
         }
