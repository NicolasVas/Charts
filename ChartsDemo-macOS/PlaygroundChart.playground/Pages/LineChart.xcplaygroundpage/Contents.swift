//
//  PlayGround
//
//  Copyright 2015 Daniel Cohen Gindi & Philipp Jahoda
//  Copyright © 2017 thierry Hentic.
//  A port of MPAndroidChart for iOS
//  Licensed under Apache License 2.0
//
//  https://github.com/danielgindi/ios-charts
/*:
 ****
 [Menu](Menu)
 
 [Previous](@previous) | [Next](@next)
 ****
 */

//: # Line Chart
import Cocoa
import Charts
import PlaygroundSupport



let r = CGRect(x: 0, y: 0, width: 600, height: 600)
var chartView = LineChartView(frame: r)
//: ### General
chartView.dragEnabled = true
chartView.setScaleEnabled ( true)
chartView.drawGridBackgroundEnabled = false
chartView.pinchZoomEnabled = true
chartView.backgroundColor = #colorLiteral(red: 0.8039215803, green: 0.8039215803, blue: 0.8039215803, alpha: 1)
chartView.borderColor = NSUIColor.black
chartView.borderLineWidth = 1.0
chartView.drawBordersEnabled = true
//: ### xAxis
let xAxis = chartView.xAxis
xAxis.labelFont = NSUIFont.systemFont(ofSize: CGFloat(12.0))
xAxis.labelTextColor = #colorLiteral(red: 0.1764705926, green: 0.01176470611, blue: 0.5607843399, alpha: 1)
xAxis.drawGridLinesEnabled = true
xAxis.drawAxisLineEnabled = true
xAxis.labelPosition = .bottom
xAxis.labelRotationAngle = 0
xAxis.axisMinimum = 0
//: ### LeftAxis
let leftAxis = chartView.leftAxis
leftAxis.labelTextColor = #colorLiteral(red: 0.215686274509804, green: 0.709803921568627, blue: 0.898039215686275, alpha: 1.0)
leftAxis.axisMaximum = 200.0
leftAxis.axisMinimum = 0.0
leftAxis.drawGridLinesEnabled = true
leftAxis.drawZeroLineEnabled = false
leftAxis.granularityEnabled = true
//: ### RightAxis
let rightAxis = chartView.rightAxis
rightAxis.labelTextColor = #colorLiteral(red: 1, green: 0.1474981606, blue: 0, alpha: 1)
rightAxis.axisMaximum = 900.0
rightAxis.axisMinimum = -200.0
rightAxis.drawGridLinesEnabled = false
rightAxis.granularityEnabled = false
//: ### Legend
let legend = chartView.legend
legend.font = NSUIFont(name: "HelveticaNeue-Light", size: CGFloat(12.0))!
<<<<<<< HEAD
legend.textColor = NSUIColor.label
=======
legend.textColor = NSUIColor.labelOrBlack
>>>>>>> a5fda8fe
legend.form = .square
legend.drawInside = false
legend.orientation = .horizontal
legend.verticalAlignment = .bottom
legend.horizontalAlignment = .left
//: ### Description
chartView.chartDescription?.enabled = false
//: ### ChartDataEntry
var yVals1 = [ChartDataEntry]()
var yVals2 = [ChartDataEntry]()
var yVals3 = [ChartDataEntry]()

let range = 30.0

for i in 0..<20 {
    let mult: Double = range / 2.0
    let val = Double(arc4random_uniform(UInt32(mult))) + 50
    yVals1.append(ChartDataEntry(x: Double(i), y: val))
}

for i in 0..<20 - 1 {
    let mult: Double = range
    let val = Double(arc4random_uniform(UInt32(mult))) + 450
    yVals2.append(ChartDataEntry(x: Double(i), y: val))
}

for i in 0..<20 {
    let mult: Double = range
    let val = Double(arc4random_uniform(UInt32(mult))) + 500
    yVals3.append(ChartDataEntry(x: Double(i), y: val))
}

var set1 = LineChartDataSet()
var set2 = LineChartDataSet()
var set3 = LineChartDataSet()

set1 = LineChartDataSet(values: yVals1, label: "DataSet 1")
set1.axisDependency = .left
set1.colors = [#colorLiteral(red: 0.215686274509804, green: 0.709803921568627, blue: 0.898039215686275, alpha: 1.0)]
set1.circleColors = [NSUIColor.white]
set1.lineWidth = 2.0
set1.circleRadius = 3.0
set1.fillAlpha = 65 / 255.0
set1.fillColor = #colorLiteral(red: 0.215686274509804, green: 0.709803921568627, blue: 0.898039215686275, alpha: 1.0)
set1.highlightColor = NSUIColor.blue
set1.highlightEnabled = true
set1.drawCircleHoleEnabled = false


set2 = LineChartDataSet(values: yVals2, label: "DataSet 2")
set2.axisDependency = .right
set2.colors = [NSUIColor.red]
set2.circleColors = [NSUIColor.white]
set2.lineWidth = 2.0
set2.circleRadius = 3.0
set2.fillAlpha = 65 / 255.0
set2.fillColor = NSUIColor.red
set2.highlightColor = NSUIColor.red
set2.highlightEnabled = true
set2.drawCircleHoleEnabled = false

set3 = LineChartDataSet(values: yVals3, label: "DataSet 3")
set3.axisDependency = .right
set3.colors = [NSUIColor.green]
set3.circleColors = [NSUIColor.white]
set3.lineWidth = 2.0
set3.circleRadius = 3.0
set3.fillAlpha = 65 / 255.0
set3.fillColor = NSUIColor.yellow.withAlphaComponent(200 / 255.0)
set3.highlightColor = NSUIColor.green
set3.highlightEnabled = true
set3.drawCircleHoleEnabled = false

var dataSets = [LineChartDataSet]()
dataSets.append(set1)
dataSets.append(set2)
dataSets.append(set3)
//: ### LineChartData
let data = LineChartData(dataSets: dataSets)
data.setValueTextColor(#colorLiteral(red: 1, green: 1, blue: 1, alpha: 1))
data.setValueFont(NSUIFont(name: "HelveticaNeue-Light", size: CGFloat(9.0)))
chartView.data = data

chartView.data?.notifyDataChanged()
chartView.notifyDataSetChanged()
/*:---*/
//: ### Setup for the live view
PlaygroundPage.current.liveView = chartView


/*:
 ****
 [Previous](@previous) | [Next](@next)
 */<|MERGE_RESOLUTION|>--- conflicted
+++ resolved
@@ -60,11 +60,7 @@
 //: ### Legend
 let legend = chartView.legend
 legend.font = NSUIFont(name: "HelveticaNeue-Light", size: CGFloat(12.0))!
-<<<<<<< HEAD
-legend.textColor = NSUIColor.label
-=======
 legend.textColor = NSUIColor.labelOrBlack
->>>>>>> a5fda8fe
 legend.form = .square
 legend.drawInside = false
 legend.orientation = .horizontal
