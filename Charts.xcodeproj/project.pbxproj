// !$*UTF8*$!
{
	archiveVersion = 1;
	classes = {
	};
	objectVersion = 46;
	objects = {

/* Begin PBXBuildFile section */
		00B8BF5901C2D220357B0B2A /* Media.xcassets in Resources */ = {isa = PBXBuildFile; fileRef = 41DDB768A1D033A34F0EF9E0 /* Media.xcassets */; };
		00BC23EF0E04E17188344403 /* BarChartDataProvider.swift in Sources */ = {isa = PBXBuildFile; fileRef = 9D7184C8A5A60A3522AB9B05 /* BarChartDataProvider.swift */; };
		02A6E6E1A82A27A66B8D08C4 /* MoveViewJob.swift in Sources */ = {isa = PBXBuildFile; fileRef = 266E162DA8B29D9AEB6A9397 /* MoveViewJob.swift */; };
		03960E8148C6AEDACE4B77CC /* Marker.swift in Sources */ = {isa = PBXBuildFile; fileRef = 596963A429D485E3894C4666 /* Marker.swift */; };
		0511E43EF3FD2CDE7F7F15DB /* ScatterChartDataProvider.swift in Sources */ = {isa = PBXBuildFile; fileRef = 2FD37A55B4D85D883E29C744 /* ScatterChartDataProvider.swift */; };
		05253AFC448C107DEF54C2FE /* CombinedChartRenderer.swift in Sources */ = {isa = PBXBuildFile; fileRef = 52265C1B343CCC41AF2300E3 /* CombinedChartRenderer.swift */; };
		0529DD51622C8769C1121F90 /* CrossShapeRenderer.swift in Sources */ = {isa = PBXBuildFile; fileRef = 823F7DB281C6C6F069A69605 /* CrossShapeRenderer.swift */; };
		0577C2B38BCE4C871F262714 /* AnimatedZoomViewJob.swift in Sources */ = {isa = PBXBuildFile; fileRef = 4C2EA58CB336967198D30D20 /* AnimatedZoomViewJob.swift */; };
		064989461F5C99C7006E8BB3 /* Snapshot.swift in Sources */ = {isa = PBXBuildFile; fileRef = 064989451F5C99C7006E8BB3 /* Snapshot.swift */; };
		06AB297F20FA726600BAD505 /* Highlighter.swift in Sources */ = {isa = PBXBuildFile; fileRef = 06AB297E20FA726500BAD505 /* Highlighter.swift */; };
		0A772AEC08246FEC480673E5 /* PieRadarChartViewBase.swift in Sources */ = {isa = PBXBuildFile; fileRef = 4A6C9631C69B2D772BBD9232 /* PieRadarChartViewBase.swift */; };
		0C52C70C6E6EA09BD7426386 /* RadarChartData.swift in Sources */ = {isa = PBXBuildFile; fileRef = 4BBB57D6FA41029B08F26D7B /* RadarChartData.swift */; };
		0CAF514A280FF6A14E2A1A23 /* CombinedChartView.swift in Sources */ = {isa = PBXBuildFile; fileRef = 11EF1FE22549E885C8F40738 /* CombinedChartView.swift */; };
		0D8A89398F9BD5DCC8D7F976 /* CandleChartDataSetProtocol.swift in Sources */ = {isa = PBXBuildFile; fileRef = 18BFB0A14A5C47A302A597D9 /* CandleChartDataSetProtocol.swift */; };
		11F68AA2EBF822D7208EE002 /* YAxisRendererRadarChart.swift in Sources */ = {isa = PBXBuildFile; fileRef = AA5A16F4A382813C4FE8BDF9 /* YAxisRendererRadarChart.swift */; };
		1311BEC21E9CC264E971EFAF /* LineRadarChartDataSetProtocol.swift in Sources */ = {isa = PBXBuildFile; fileRef = 4F7E6A99D82E6AE3804D5A39 /* LineRadarChartDataSetProtocol.swift */; };
		135F11CE20425AF600D655A3 /* PieChartTests.swift in Sources */ = {isa = PBXBuildFile; fileRef = 135F11CD20425AF600D655A3 /* PieChartTests.swift */; };
		146EE16342C2BADC92E45BF2 /* LineScatterCandleRadarChartDataSetProtocol.swift in Sources */ = {isa = PBXBuildFile; fileRef = 9249AD9AEC8C85772365A128 /* LineScatterCandleRadarChartDataSetProtocol.swift */; };
		17E994DA88777AA1D8CCFC58 /* BarChartDataSet.swift in Sources */ = {isa = PBXBuildFile; fileRef = C31AA65EA27776F8C653C7E8 /* BarChartDataSet.swift */; };
		219192CA6B4895319AB49DCA /* BarLineScatterCandleBubbleRenderer.swift in Sources */ = {isa = PBXBuildFile; fileRef = 5B1C588E9DF6FFD56D7ADF8E /* BarLineScatterCandleBubbleRenderer.swift */; };
		221CA2922588FCBC00C2DD1E /* Sequence+KeyPath.swift in Sources */ = {isa = PBXBuildFile; fileRef = 221CA2912588FCBC00C2DD1E /* Sequence+KeyPath.swift */; };
		2243BBFD1FF156EC00B49D0B /* EquatableTests.swift in Sources */ = {isa = PBXBuildFile; fileRef = 2243BBFB1FF156D000B49D0B /* EquatableTests.swift */; };
		23649EFC635A76022F07FFA6 /* PieChartDataEntry.swift in Sources */ = {isa = PBXBuildFile; fileRef = BD02157CF8CEE1189BF681DA /* PieChartDataEntry.swift */; };
		23FA50B2730D8C7ACA091C4F /* BarChartRenderer.swift in Sources */ = {isa = PBXBuildFile; fileRef = 75F279974FE650E57A061B09 /* BarChartRenderer.swift */; };
		24151B0729D77251A8494D70 /* LineRadarRenderer.swift in Sources */ = {isa = PBXBuildFile; fileRef = 105FFC9D3773A9C7A60A897F /* LineRadarRenderer.swift */; };
		2876E17AEB1D92D7BBC4C38A /* PieChartView.swift in Sources */ = {isa = PBXBuildFile; fileRef = 9DCD13D558BA177D5952AD66 /* PieChartView.swift */; };
		28FEE609C5B22FD64C7E5D10 /* BarLineScatterCandleBubbleChartDataProvider.swift in Sources */ = {isa = PBXBuildFile; fileRef = 8FF03960A871A092F5B54315 /* BarLineScatterCandleBubbleChartDataProvider.swift */; };
		2A94F1724FEA9E16A81A8E1F /* XAxisRendererHorizontalBarChart.swift in Sources */ = {isa = PBXBuildFile; fileRef = 1F3D55A7E6176D52DC957D27 /* XAxisRendererHorizontalBarChart.swift */; };
		2B791E64E7C4523B1A63F72A /* ScatterChartData.swift in Sources */ = {isa = PBXBuildFile; fileRef = E7AD2FC320A16CA1EE0A52F4 /* ScatterChartData.swift */; };
		2B821AAC3EBD60A73EACBCE6 /* LegendRenderer.swift in Sources */ = {isa = PBXBuildFile; fileRef = F715DB2C56C9E0615542625B /* LegendRenderer.swift */; };
		2BA03CEC36BADCF682F1328B /* LineChartDataProvider.swift in Sources */ = {isa = PBXBuildFile; fileRef = BFABD027DAF6851088F002AC /* LineChartDataProvider.swift */; };
		2BF85BEA981B359A65E9BF67 /* LineChartTests.swift in Sources */ = {isa = PBXBuildFile; fileRef = D2E1819D72CD7B6C4A4E8048 /* LineChartTests.swift */; };
		2C40CFFC8D88BEA70E0A50B0 /* BubbleChartDataSetProtocol.swift in Sources */ = {isa = PBXBuildFile; fileRef = F3788EC55EF908B0805D7C2F /* BubbleChartDataSetProtocol.swift */; };
		2C879FC24D7A15D70BE4063F /* PieChartData.swift in Sources */ = {isa = PBXBuildFile; fileRef = 6E03A4987F72414A02A0631B /* PieChartData.swift */; };
		2FBA7E982EB57932B9F3E9B5 /* YAxis.swift in Sources */ = {isa = PBXBuildFile; fileRef = FB92A80F861C1362EED8D946 /* YAxis.swift */; };
		3097296AC7FFA994FE4AD312 /* PieRadarHighlighter.swift in Sources */ = {isa = PBXBuildFile; fileRef = 04F7B9DF1F2D66E7279771D4 /* PieRadarHighlighter.swift */; };
		30DCC4BAA5601B154ABADA13 /* CandleChartDataProvider.swift in Sources */ = {isa = PBXBuildFile; fileRef = 3F8146ABC9FC311AF8CA699C /* CandleChartDataProvider.swift */; };
		331AA2C4BC34F56C23012F02 /* CombinedChartData.swift in Sources */ = {isa = PBXBuildFile; fileRef = 0DDE409E9ECF54D2C146A6F0 /* CombinedChartData.swift */; };
		3395682A1E27756651FF6F4D /* BarChartData.swift in Sources */ = {isa = PBXBuildFile; fileRef = 0108D5925E21A47DA36A66AA /* BarChartData.swift */; };
		369DEB23452CB436A3A1A644 /* MarkerImage.swift in Sources */ = {isa = PBXBuildFile; fileRef = 392AAEB02DD7B351D92907C2 /* MarkerImage.swift */; };
		383D68A13E1C3D6A251E5147 /* CandleChartDataSet.swift in Sources */ = {isa = PBXBuildFile; fileRef = 274116834B1B0345D622E027 /* CandleChartDataSet.swift */; };
		3B11556EB7DC034E2FC958E4 /* BarChartTests.swift in Sources */ = {isa = PBXBuildFile; fileRef = 5C3F5E1A69EC06E86505F7B1 /* BarChartTests.swift */; };
		3CBE95F1E9394FA08CDCF31E /* BarHighlighter.swift in Sources */ = {isa = PBXBuildFile; fileRef = 543729805D897CC03E5F78D3 /* BarHighlighter.swift */; };
		40C82F2209E1BA9E41E8F3DA /* ChartColorTemplates.swift in Sources */ = {isa = PBXBuildFile; fileRef = F6227A646166E248F90F86AD /* ChartColorTemplates.swift */; };
		41B13F3179ACB5A3837C6E55 /* YAxisRenderer.swift in Sources */ = {isa = PBXBuildFile; fileRef = 688B80F1AA88AE54152BE768 /* YAxisRenderer.swift */; };
		41BEBF8BDB9DC403B5697D67 /* XAxisRenderer.swift in Sources */ = {isa = PBXBuildFile; fileRef = 1C02C3AF5C92FCFC18224C35 /* XAxisRenderer.swift */; };
		4272DA5D44AF7DA05A5A8287 /* BubbleChartDataProvider.swift in Sources */ = {isa = PBXBuildFile; fileRef = EDEAF554FD0D68EA4C0E7E49 /* BubbleChartDataProvider.swift */; };
		4390D74986A92DEF4F4F2BF0 /* ChartLimitLine.swift in Sources */ = {isa = PBXBuildFile; fileRef = F6DEBFAB1D73E944ED430B4F /* ChartLimitLine.swift */; };
		45C459FA25DFCBE62FA6A06C /* BarChartDataEntry.swift in Sources */ = {isa = PBXBuildFile; fileRef = E3F8BFF1CBC58D5B9DBFFB9B /* BarChartDataEntry.swift */; };
		48E875BBD6540BDE1C1B7D3D /* AxisBase.swift in Sources */ = {isa = PBXBuildFile; fileRef = 4B7AEFBF4D85B9D2EAAB3071 /* AxisBase.swift */; };
		4E98788ABEF6496C23F3E6C6 /* HorizontalBarHighlighter.swift in Sources */ = {isa = PBXBuildFile; fileRef = 33BE9A97FFA41D3D85CAFFC7 /* HorizontalBarHighlighter.swift */; };
		4FACC6FD308AFB231EB4A93D /* XAxisRendererRadarChart.swift in Sources */ = {isa = PBXBuildFile; fileRef = BC19DC2434D65FFB446A61B7 /* XAxisRendererRadarChart.swift */; };
		50476F8E6662CAFC1EFE0723 /* ScatterChartDataSetProtocol.swift in Sources */ = {isa = PBXBuildFile; fileRef = 219BC9CEA037F897E92E45D1 /* ScatterChartDataSetProtocol.swift */; };
		515E286E6C47594D3FFA3DD1 /* ViewPortHandler.swift in Sources */ = {isa = PBXBuildFile; fileRef = 72EAEBB7CF73E33565FC2896 /* ViewPortHandler.swift */; };
		53A91F6F86740E26FE733639 /* BarLineScatterCandleBubbleChartDataSet.swift in Sources */ = {isa = PBXBuildFile; fileRef = 6D717F0808DE7EC8A4AE9C2A /* BarLineScatterCandleBubbleChartDataSet.swift */; };
		56E0F5EA9255B9B92876E040 /* BubbleChartRenderer.swift in Sources */ = {isa = PBXBuildFile; fileRef = 2194AA554712E6BA2677F114 /* BubbleChartRenderer.swift */; };
		5C457D9A50DA20869AD1739D /* ScatterChartView.swift in Sources */ = {isa = PBXBuildFile; fileRef = 18462BFDD9DEE76D51D40503 /* ScatterChartView.swift */; };
		5DC9BC1B6C128B2C9995AB84 /* ScatterChartRenderer.swift in Sources */ = {isa = PBXBuildFile; fileRef = 80D5B764EC0AE1E17E55DC67 /* ScatterChartRenderer.swift */; };
		5F96E95C7073D21EFE02BCF7 /* LineChartRenderer.swift in Sources */ = {isa = PBXBuildFile; fileRef = 0DABDBBCCE6B3620C967F04A /* LineChartRenderer.swift */; };
		60EDF735AAB7195DCFA5FE4D /* CandleStickChartView.swift in Sources */ = {isa = PBXBuildFile; fileRef = BA1A58428DC4780BAB4EAADC /* CandleStickChartView.swift */; };
		6303DBDEE4FAB8E40D023BCE /* RadarChartView.swift in Sources */ = {isa = PBXBuildFile; fileRef = 2440DB759AB93B4A928A3F6F /* RadarChartView.swift */; };
		63C0A21D145BFEDED5406E4D /* BubbleChartDataSet.swift in Sources */ = {isa = PBXBuildFile; fileRef = B44829AF0ADA583F1F0279B7 /* BubbleChartDataSet.swift */; };
		64FA1EDB4DC1F65727D52D10 /* CombinedHighlighter.swift in Sources */ = {isa = PBXBuildFile; fileRef = 2465CB73738EBAFB46C57288 /* CombinedHighlighter.swift */; };
		65EA404AE098EBCE8D5DE04B /* CombinedChartDataProvider.swift in Sources */ = {isa = PBXBuildFile; fileRef = A140F644332704916947B58C /* CombinedChartDataProvider.swift */; };
		66A18A8EEBAAAC2EDA31ABEC /* ChartDataSet.swift in Sources */ = {isa = PBXBuildFile; fileRef = 6CEC0C69C89CE9B99F3B4409 /* ChartDataSet.swift */; };
		69EA073EDF75D49ABE1715D6 /* RadarChartRenderer.swift in Sources */ = {isa = PBXBuildFile; fileRef = 7AC9C3D69ACB5BDE22421E15 /* RadarChartRenderer.swift */; };
		73EDF662AD989E930D365B72 /* PieHighlighter.swift in Sources */ = {isa = PBXBuildFile; fileRef = 7036F11832C017E26AC750A4 /* PieHighlighter.swift */; };
		758EB1C75063ED3373542F3B /* Highlight.swift in Sources */ = {isa = PBXBuildFile; fileRef = 3D64616883374310C505EC39 /* Highlight.swift */; };
		779B46E9F13A087BFA47D539 /* DefaultAxisValueFormatter.swift in Sources */ = {isa = PBXBuildFile; fileRef = 6A4770E0F75EFFC30707A7C8 /* DefaultAxisValueFormatter.swift */; };
		78084A4F1D850D5775BC139E /* XAxis.swift in Sources */ = {isa = PBXBuildFile; fileRef = 5225ABC3C0C2F65FC094EEBB /* XAxis.swift */; };
		795E100895C24049509F1EDE /* PieChartRenderer.swift in Sources */ = {isa = PBXBuildFile; fileRef = 46D8013D44629521B1746364 /* PieChartRenderer.swift */; };
		796D3E63A37A95FD9D1AB9A1 /* ChevronDownShapeRenderer.swift in Sources */ = {isa = PBXBuildFile; fileRef = C52E8344160B5E689DA3C25C /* ChevronDownShapeRenderer.swift */; };
		7C9CE6718D18859A35146098 /* BarLineScatterCandleBubbleChartData.swift in Sources */ = {isa = PBXBuildFile; fileRef = 559DB735FEA17AB90676D6CA /* BarLineScatterCandleBubbleChartData.swift */; };
		7CB7F74752619B0270CCB0A9 /* LineRadarChartDataSet.swift in Sources */ = {isa = PBXBuildFile; fileRef = 45E31A4356CC6F283C29954B /* LineRadarChartDataSet.swift */; };
		7D546013F3A14FF5BB7F3294 /* ChartDataEntryBase.swift in Sources */ = {isa = PBXBuildFile; fileRef = 12409C3EA15787C11AF0D2BC /* ChartDataEntryBase.swift */; };
		7E7561DE19DC7CABBE0B2D3A /* LineChartView.swift in Sources */ = {isa = PBXBuildFile; fileRef = 0619A877C69A95ECCC440A44 /* LineChartView.swift */; };
		7EE6EFE70CF4D8B09CAFCD01 /* AnimatedMoveViewJob.swift in Sources */ = {isa = PBXBuildFile; fileRef = BA157EFF2F952192C11DF937 /* AnimatedMoveViewJob.swift */; };
		8102A555DD6C93AC1290EA7C /* Fill.swift in Sources */ = {isa = PBXBuildFile; fileRef = 5A4CFFFB65819121595F06F1 /* Fill.swift */; };
		81892994002C0640AD858748 /* ChartData.swift in Sources */ = {isa = PBXBuildFile; fileRef = E120E76C6F1B5877D56126DD /* ChartData.swift */; };
		83BBAF3EDC31FD452F8BF1DB /* RadarChartDataSetProtocol.swift in Sources */ = {isa = PBXBuildFile; fileRef = 2EAD807534620E3B53327F04 /* RadarChartDataSetProtocol.swift */; };
		846AC09831FA93F66732591B /* YAxisRendererHorizontalBarChart.swift in Sources */ = {isa = PBXBuildFile; fileRef = EAE417AAA0FCA0DD00E77489 /* YAxisRendererHorizontalBarChart.swift */; };
		8A463E2947F211C594CA5E95 /* TransformerHorizontalBarChart.swift in Sources */ = {isa = PBXBuildFile; fileRef = 324C9127B53A8D39C8B49277 /* TransformerHorizontalBarChart.swift */; };
		8A9FF54E2075A9047CC8E953 /* ShapeRenderer.swift in Sources */ = {isa = PBXBuildFile; fileRef = FA1D3D13180C2E3893A82546 /* ShapeRenderer.swift */; };
		8BCCD709AACC565613D9DA68 /* CandleStickChartRenderer.swift in Sources */ = {isa = PBXBuildFile; fileRef = BD5C6D20243EC2F19069AACD /* CandleStickChartRenderer.swift */; };
		8E1192F7A7152E9DA92C56A9 /* ChartUtilsTests.swift in Sources */ = {isa = PBXBuildFile; fileRef = 7AB9062A28AAB9469752A954 /* ChartUtilsTests.swift */; };
		8EF7B3FBE37F72CC030CD865 /* SquareShapeRenderer.swift in Sources */ = {isa = PBXBuildFile; fileRef = 32FC01A016DFF1BA73AF9182 /* SquareShapeRenderer.swift */; };
		8F4B1A9060472764073DFA0B /* TriangleShapeRenderer.swift in Sources */ = {isa = PBXBuildFile; fileRef = C8FB6219B143F8F7DA762950 /* TriangleShapeRenderer.swift */; };
		9360348A04723E653FBC8B18 /* MarkerView.swift in Sources */ = {isa = PBXBuildFile; fileRef = 48164CCD83C51B496533CB77 /* MarkerView.swift */; };
		93A94E1FF55041A6032891FE /* XShapeRenderer.swift in Sources */ = {isa = PBXBuildFile; fileRef = 23D35CF6F9177D77B6B97AE1 /* XShapeRenderer.swift */; };
		9400725714D0DA707DDECD2E /* ViewPortJob.swift in Sources */ = {isa = PBXBuildFile; fileRef = FA7BDB22C97F39A4B33E38A7 /* ViewPortJob.swift */; };
		95B6D6F35684292A62DBEA74 /* LineChartDataSet.swift in Sources */ = {isa = PBXBuildFile; fileRef = A5A75AA73C5AA381DA517959 /* LineChartDataSet.swift */; };
		967EE2EDDE3337C5C4337C59 /* IndexAxisValueFormatter.swift in Sources */ = {isa = PBXBuildFile; fileRef = 10DD0A02E3CF611BD11EBA9B /* IndexAxisValueFormatter.swift */; };
		97AD2D4620AF917100F9C24A /* Platform+Accessibility.swift in Sources */ = {isa = PBXBuildFile; fileRef = 97AD2D4520AF917100F9C24A /* Platform+Accessibility.swift */; };
		97E033CC0ABEF0F448DAFA8E /* DataApproximator.swift in Sources */ = {isa = PBXBuildFile; fileRef = 93EF9709CF635BEE70D1ABC5 /* DataApproximator.swift */; };
		98E2EEF45E8933E4AD182D58 /* ChartViewBase.swift in Sources */ = {isa = PBXBuildFile; fileRef = 30EFAD7920F76360ADB3B5F5 /* ChartViewBase.swift */; };
		9A26C8DB1F87B01700367599 /* DataApproximator+N.swift in Sources */ = {isa = PBXBuildFile; fileRef = 9A26C8DA1F87B01700367599 /* DataApproximator+N.swift */; };
		9C91C151608E2D6E19B1EAD1 /* Range.swift in Sources */ = {isa = PBXBuildFile; fileRef = 0F099502DA50C56204E7B744 /* Range.swift */; };
		9F760570BCECB0BF5727AF90 /* BarLineChartViewBase.swift in Sources */ = {isa = PBXBuildFile; fileRef = 45C6D3723C4E001B119CA0C8 /* BarLineChartViewBase.swift */; };
		A40ACF0CCE96EEE104B0463D /* ValueFormatter.swift in Sources */ = {isa = PBXBuildFile; fileRef = 4EAA8AA30C377D54D22A577A /* ValueFormatter.swift */; };
		A692D8BDE42717F69DB790BE /* HorizontalBarChartView.swift in Sources */ = {isa = PBXBuildFile; fileRef = 6021C9E424C36116AEA78CC9 /* HorizontalBarChartView.swift */; };
		AEE9C4E4AC02B8FB3CD21975 /* ZoomViewJob.swift in Sources */ = {isa = PBXBuildFile; fileRef = FB3A4F5987E58F3E5BE855F9 /* ZoomViewJob.swift */; };
		AF4AAF3709ED9DDF6362EAE8 /* BarLineScatterCandleBubbleChartDataSetProtocol.swift in Sources */ = {isa = PBXBuildFile; fileRef = A5649B272BF3EBFC8A1EF0C1 /* BarLineScatterCandleBubbleChartDataSetProtocol.swift */; };
		B0D28C68BB9A958DC56EB214 /* DefaultValueFormatter.swift in Sources */ = {isa = PBXBuildFile; fileRef = 107D8F8163EE54D6D9E916B0 /* DefaultValueFormatter.swift */; };
		B13C74B4FF705D7B595D01EF /* AxisValueFormatter.swift in Sources */ = {isa = PBXBuildFile; fileRef = 0BD9DF16AF59680A3BB49452 /* AxisValueFormatter.swift */; };
		B539114951455C35BADAE3F3 /* PieChartDataSet.swift in Sources */ = {isa = PBXBuildFile; fileRef = A4FB5E3761EF8B4D1E1E1014 /* PieChartDataSet.swift */; };
		B66817462241E3CC00017CF1 /* HorizontalBarChartTests.swift in Sources */ = {isa = PBXBuildFile; fileRef = B66817452241E3CC00017CF1 /* HorizontalBarChartTests.swift */; };
		B6BF9A561F91993A00E62A5D /* CombinedChartTests.swift in Sources */ = {isa = PBXBuildFile; fileRef = B6BF9A551F91993A00E62A5D /* CombinedChartTests.swift */; };
		B6C9F450D937B87224D29D5C /* FillFormatter.swift in Sources */ = {isa = PBXBuildFile; fileRef = 818AC6B12505B7C0A53D62F9 /* FillFormatter.swift */; };
		B6DCC229615EFE706F64A37D /* LineScatterCandleRadarRenderer.swift in Sources */ = {isa = PBXBuildFile; fileRef = 923206233CA89FD03565FF87 /* LineScatterCandleRadarRenderer.swift */; };
		B85DEB06B4C1AFFC8A0E3295 /* CircleShapeRenderer.swift in Sources */ = {isa = PBXBuildFile; fileRef = ECE1B1623D3AF69CECAE8562 /* CircleShapeRenderer.swift */; };
		BEFD9518F3A74ACF8FA33308 /* Charts.h in Headers */ = {isa = PBXBuildFile; fileRef = 4F9922F0641F7955DC6CD324 /* Charts.h */; settings = {ATTRIBUTES = (Public, ); }; };
		C03E6D8123DAAB2600083010 /* ChartDataTests.swift in Sources */ = {isa = PBXBuildFile; fileRef = C03E6D8023DAAB2600083010 /* ChartDataTests.swift */; };
		C04D269AD4A373FD2B621C43 /* LineChartData.swift in Sources */ = {isa = PBXBuildFile; fileRef = 4C978F31F23C7D21197DC2A1 /* LineChartData.swift */; };
		C09E91F67A4AC43C277E7D82 /* BubbleChartDataEntry.swift in Sources */ = {isa = PBXBuildFile; fileRef = DD8ED233775EEC31243A6919 /* BubbleChartDataEntry.swift */; };
		C20A62D8CB9120523D5FB650 /* LegendEntry.swift in Sources */ = {isa = PBXBuildFile; fileRef = 9E7C673B9ED4340F550A9283 /* LegendEntry.swift */; };
		C2EFB4EC8C97FA9987F1B50D /* RadarChartDataEntry.swift in Sources */ = {isa = PBXBuildFile; fileRef = 91EEEDE2AB8F2DA3AFCF0733 /* RadarChartDataEntry.swift */; };
		C33E1AF5471A60BA42DAF52E /* RadarHighlighter.swift in Sources */ = {isa = PBXBuildFile; fileRef = F368CF209744D8F3B85B1028 /* RadarHighlighter.swift */; };
		C3F0DDB7F0A922F0BB7EDB8A /* BarChartDataSetProtocol.swift in Sources */ = {isa = PBXBuildFile; fileRef = 7A53A9E42FC07FFDACA937C1 /* BarChartDataSetProtocol.swift */; };
		C7B150D740255670DEB9F455 /* Charts.framework in Frameworks */ = {isa = PBXBuildFile; fileRef = 65AD9E95D9ED4DC0BD73A743 /* Charts.framework */; };
		C9AA360A2355F01F00C97D93 /* Platform+Color.swift in Sources */ = {isa = PBXBuildFile; fileRef = C9AA36092355F01F00C97D93 /* Platform+Color.swift */; };
		C9F3DC262355F791000C3215 /* Platform+Graphics.swift in Sources */ = {isa = PBXBuildFile; fileRef = C9F3DC242355F791000C3215 /* Platform+Graphics.swift */; };
		C9F3DC272355F791000C3215 /* Platform+Gestures.swift in Sources */ = {isa = PBXBuildFile; fileRef = C9F3DC252355F791000C3215 /* Platform+Gestures.swift */; };
		C9F3DC292355FA2F000C3215 /* Platform+Touch Handling.swift in Sources */ = {isa = PBXBuildFile; fileRef = C9F3DC282355FA2F000C3215 /* Platform+Touch Handling.swift */; };
		CB785FE9B6B312408D17BC3B /* ChartUtils.swift in Sources */ = {isa = PBXBuildFile; fileRef = 3FDA09EF973925A110506799 /* ChartUtils.swift */; };
		CC7F8198A13249B5DEBBF25E /* AnimatedViewPortJob.swift in Sources */ = {isa = PBXBuildFile; fileRef = 710D7C9B2F1DB4A331EE405A /* AnimatedViewPortJob.swift */; };
		CEF68F42A5390A73113F3663 /* Renderer.swift in Sources */ = {isa = PBXBuildFile; fileRef = 6F66B32AD8A878CBD6DB6ED2 /* Renderer.swift */; };
		D29BBEF55C9CC90114919CD2 /* BarChartView.swift in Sources */ = {isa = PBXBuildFile; fileRef = E783CFB4889A767C76510917 /* BarChartView.swift */; };
		D326491E8BCDE54A0921E137 /* ChartHighlighter.swift in Sources */ = {isa = PBXBuildFile; fileRef = 5983826927D825EF5F855C28 /* ChartHighlighter.swift */; };
		D50B0EC2BB2245F32E757C50 /* CandleChartDataEntry.swift in Sources */ = {isa = PBXBuildFile; fileRef = D2E698FF540029B70AC97AD7 /* CandleChartDataEntry.swift */; };
		D819331DA581C7E0AC5F8CEF /* Animator.swift in Sources */ = {isa = PBXBuildFile; fileRef = 3976E5F9D60E30CD94CE6156 /* Animator.swift */; };
		DBC9DB402CC9BB84B76968C4 /* Description.swift in Sources */ = {isa = PBXBuildFile; fileRef = B137428B41C143D5115726C4 /* Description.swift */; };
		DDE704689FDF2C0E0338488B /* CandleChartData.swift in Sources */ = {isa = PBXBuildFile; fileRef = F4785FEACAE4367F36FB8868 /* CandleChartData.swift */; };
		DE0F434FE8C24C52B023370F /* Transformer.swift in Sources */ = {isa = PBXBuildFile; fileRef = FF475B9593B9898853814340 /* Transformer.swift */; };
		E3B28EA1E21279DF3889BCE8 /* RadarChartDataSet.swift in Sources */ = {isa = PBXBuildFile; fileRef = B1BA6B21CBDF77A15848994F /* RadarChartDataSet.swift */; };
		E4B2F363414E84C4D4B8A885 /* BubbleChartView.swift in Sources */ = {isa = PBXBuildFile; fileRef = 4EED352A98860E031F13AFB7 /* BubbleChartView.swift */; };
		E50D291A6B6E69BF0B56A67C /* ChartBaseDataSet.swift in Sources */ = {isa = PBXBuildFile; fileRef = C9FE42E868A225C116537368 /* ChartBaseDataSet.swift */; };
		E68CA3DC66EB638C956E09B8 /* BubbleChartData.swift in Sources */ = {isa = PBXBuildFile; fileRef = 7EDA3AD550AEFC93C8D15B9C /* BubbleChartData.swift */; };
		E8F0F4F47CD7D72B4EE5A794 /* ChartDataSetProtocol.swift in Sources */ = {isa = PBXBuildFile; fileRef = 3A32510073A303CBB38E094A /* ChartDataSetProtocol.swift */; };
		E9FF0ECB5E0CA92DBF4C1BC4 /* Platform.swift in Sources */ = {isa = PBXBuildFile; fileRef = 3ED23C354AFE81818D78E645 /* Platform.swift */; };
		EAEA60D22CA8C1B7E18D3F7D /* ChartDataEntry.swift in Sources */ = {isa = PBXBuildFile; fileRef = F22750328058DEC2F019646F /* ChartDataEntry.swift */; };
		EB56849433A76B08606B73EB /* ScatterChartDataSet.swift in Sources */ = {isa = PBXBuildFile; fileRef = CB1DD1A0F64266A10EE94194 /* ScatterChartDataSet.swift */; };
		ECE7EAE7179A7F57CE9BBD8F /* Legend.swift in Sources */ = {isa = PBXBuildFile; fileRef = E64A75540C627E09080B402A /* Legend.swift */; };
		ECECC58CEF03B1718F8267E8 /* AxisRenderer.swift in Sources */ = {isa = PBXBuildFile; fileRef = C75935E899183DDFA181E2CC /* AxisRenderer.swift */; };
		F100D68395F169B93590FA96 /* HorizontalBarChartRenderer.swift in Sources */ = {isa = PBXBuildFile; fileRef = 539382766378B702660FDFB2 /* HorizontalBarChartRenderer.swift */; };
		F103D90FC5DEEA0D7BB4407E /* ChevronUpShapeRenderer.swift in Sources */ = {isa = PBXBuildFile; fileRef = AA70259ED16FF80D8EEB0F94 /* ChevronUpShapeRenderer.swift */; };
		F37B07008B8AE7F3909FFB9C /* DataRenderer.swift in Sources */ = {isa = PBXBuildFile; fileRef = 0216EDC6A1FE272F4EB19FCF /* DataRenderer.swift */; };
		F5A209116FAC68F5903D0B46 /* ChartAnimationEasing.swift in Sources */ = {isa = PBXBuildFile; fileRef = DFB762958EE8E6521563665D /* ChartAnimationEasing.swift */; };
		F744C510DA9B85C228BBB335 /* DefaultFillFormatter.swift in Sources */ = {isa = PBXBuildFile; fileRef = D6C1BEFDF17404666C7B6054 /* DefaultFillFormatter.swift */; };
		F941C88BF814DF51C465CB95 /* LineChartDataSetProtocol.swift in Sources */ = {isa = PBXBuildFile; fileRef = 429E88F2729735DC092EE556 /* LineChartDataSetProtocol.swift */; };
		FA07D034D9C3BC7795184ACA /* LineScatterCandleRadarChartDataSet.swift in Sources */ = {isa = PBXBuildFile; fileRef = C58BD7B14BEA440783ED8D2B /* LineScatterCandleRadarChartDataSet.swift */; };
		FAAD9FF6565DED2652188584 /* PieChartDataSetProtocol.swift in Sources */ = {isa = PBXBuildFile; fileRef = DA2AA6CC89F809DCCD7605B4 /* PieChartDataSetProtocol.swift */; };
		FD37AAC0270F390FFC470A65 /* ChartDataProvider.swift in Sources */ = {isa = PBXBuildFile; fileRef = 62B73FCEDD3841E7B958F6A9 /* ChartDataProvider.swift */; };
		FDBDAFA7A5337C6E3992DACE /* ComponentBase.swift in Sources */ = {isa = PBXBuildFile; fileRef = C8C9A105A7DB64F39DDA648B /* ComponentBase.swift */; };
/* End PBXBuildFile section */

/* Begin PBXContainerItemProxy section */
		C2005F425A98942473657ED2 /* PBXContainerItemProxy */ = {
			isa = PBXContainerItemProxy;
			containerPortal = 193FC8DF32D250560C5F5D77 /* Project object */;
			proxyType = 1;
			remoteGlobalIDString = A58A4ED274A941CA248EA921;
			remoteInfo = Charts;
		};
/* End PBXContainerItemProxy section */

/* Begin PBXFileReference section */
		0108D5925E21A47DA36A66AA /* BarChartData.swift */ = {isa = PBXFileReference; includeInIndex = 1; lastKnownFileType = sourcecode.swift; name = BarChartData.swift; path = Source/Charts/Data/Implementations/Standard/BarChartData.swift; sourceTree = "<group>"; };
		0216EDC6A1FE272F4EB19FCF /* DataRenderer.swift */ = {isa = PBXFileReference; includeInIndex = 1; lastKnownFileType = sourcecode.swift; name = DataRenderer.swift; path = Source/Charts/Renderers/DataRenderer.swift; sourceTree = "<group>"; };
		04F7B9DF1F2D66E7279771D4 /* PieRadarHighlighter.swift */ = {isa = PBXFileReference; includeInIndex = 1; lastKnownFileType = sourcecode.swift; name = PieRadarHighlighter.swift; path = Source/Charts/Highlight/PieRadarHighlighter.swift; sourceTree = "<group>"; };
		0619A877C69A95ECCC440A44 /* LineChartView.swift */ = {isa = PBXFileReference; includeInIndex = 1; lastKnownFileType = sourcecode.swift; name = LineChartView.swift; path = Source/Charts/Charts/LineChartView.swift; sourceTree = "<group>"; };
		064989451F5C99C7006E8BB3 /* Snapshot.swift */ = {isa = PBXFileReference; lastKnownFileType = sourcecode.swift; name = Snapshot.swift; path = Tests/Charts/Snapshot.swift; sourceTree = "<group>"; };
		06AB297E20FA726500BAD505 /* Highlighter.swift */ = {isa = PBXFileReference; fileEncoding = 4; lastKnownFileType = sourcecode.swift; name = Highlighter.swift; path = Source/Charts/Highlight/Highlighter.swift; sourceTree = "<group>"; };
		0BD9DF16AF59680A3BB49452 /* AxisValueFormatter.swift */ = {isa = PBXFileReference; includeInIndex = 1; lastKnownFileType = sourcecode.swift; name = AxisValueFormatter.swift; path = Source/Charts/Formatters/AxisValueFormatter.swift; sourceTree = "<group>"; };
		0DABDBBCCE6B3620C967F04A /* LineChartRenderer.swift */ = {isa = PBXFileReference; includeInIndex = 1; lastKnownFileType = sourcecode.swift; name = LineChartRenderer.swift; path = Source/Charts/Renderers/LineChartRenderer.swift; sourceTree = "<group>"; };
		0DDE409E9ECF54D2C146A6F0 /* CombinedChartData.swift */ = {isa = PBXFileReference; includeInIndex = 1; lastKnownFileType = sourcecode.swift; name = CombinedChartData.swift; path = Source/Charts/Data/Implementations/Standard/CombinedChartData.swift; sourceTree = "<group>"; };
		0F099502DA50C56204E7B744 /* Range.swift */ = {isa = PBXFileReference; includeInIndex = 1; lastKnownFileType = sourcecode.swift; name = Range.swift; path = Source/Charts/Highlight/Range.swift; sourceTree = "<group>"; };
		105FFC9D3773A9C7A60A897F /* LineRadarRenderer.swift */ = {isa = PBXFileReference; includeInIndex = 1; lastKnownFileType = sourcecode.swift; name = LineRadarRenderer.swift; path = Source/Charts/Renderers/LineRadarRenderer.swift; sourceTree = "<group>"; };
		107D8F8163EE54D6D9E916B0 /* DefaultValueFormatter.swift */ = {isa = PBXFileReference; includeInIndex = 1; lastKnownFileType = sourcecode.swift; name = DefaultValueFormatter.swift; path = Source/Charts/Formatters/DefaultValueFormatter.swift; sourceTree = "<group>"; };
		10DD0A02E3CF611BD11EBA9B /* IndexAxisValueFormatter.swift */ = {isa = PBXFileReference; includeInIndex = 1; lastKnownFileType = sourcecode.swift; name = IndexAxisValueFormatter.swift; path = Source/Charts/Formatters/IndexAxisValueFormatter.swift; sourceTree = "<group>"; };
		11EF1FE22549E885C8F40738 /* CombinedChartView.swift */ = {isa = PBXFileReference; includeInIndex = 1; lastKnownFileType = sourcecode.swift; name = CombinedChartView.swift; path = Source/Charts/Charts/CombinedChartView.swift; sourceTree = "<group>"; };
		12409C3EA15787C11AF0D2BC /* ChartDataEntryBase.swift */ = {isa = PBXFileReference; includeInIndex = 1; lastKnownFileType = sourcecode.swift; name = ChartDataEntryBase.swift; path = Source/Charts/Data/Implementations/Standard/ChartDataEntryBase.swift; sourceTree = "<group>"; };
		135F11CD20425AF600D655A3 /* PieChartTests.swift */ = {isa = PBXFileReference; lastKnownFileType = sourcecode.swift; name = PieChartTests.swift; path = Tests/Charts/PieChartTests.swift; sourceTree = "<group>"; };
		18462BFDD9DEE76D51D40503 /* ScatterChartView.swift */ = {isa = PBXFileReference; includeInIndex = 1; lastKnownFileType = sourcecode.swift; name = ScatterChartView.swift; path = Source/Charts/Charts/ScatterChartView.swift; sourceTree = "<group>"; };
		18BFB0A14A5C47A302A597D9 /* CandleChartDataSetProtocol.swift */ = {isa = PBXFileReference; includeInIndex = 1; lastKnownFileType = sourcecode.swift; name = CandleChartDataSetProtocol.swift; path = Source/Charts/Data/Interfaces/CandleChartDataSetProtocol.swift; sourceTree = "<group>"; };
		1C02C3AF5C92FCFC18224C35 /* XAxisRenderer.swift */ = {isa = PBXFileReference; includeInIndex = 1; lastKnownFileType = sourcecode.swift; name = XAxisRenderer.swift; path = Source/Charts/Renderers/XAxisRenderer.swift; sourceTree = "<group>"; };
		1CBBC58C6CE1EBEE9852CE41 /* ChartsTests.xctest */ = {isa = PBXFileReference; explicitFileType = wrapper.cfbundle; includeInIndex = 0; path = ChartsTests.xctest; sourceTree = BUILT_PRODUCTS_DIR; };
		1F3D55A7E6176D52DC957D27 /* XAxisRendererHorizontalBarChart.swift */ = {isa = PBXFileReference; includeInIndex = 1; lastKnownFileType = sourcecode.swift; name = XAxisRendererHorizontalBarChart.swift; path = Source/Charts/Renderers/XAxisRendererHorizontalBarChart.swift; sourceTree = "<group>"; };
		2194AA554712E6BA2677F114 /* BubbleChartRenderer.swift */ = {isa = PBXFileReference; includeInIndex = 1; lastKnownFileType = sourcecode.swift; name = BubbleChartRenderer.swift; path = Source/Charts/Renderers/BubbleChartRenderer.swift; sourceTree = "<group>"; };
		219BC9CEA037F897E92E45D1 /* ScatterChartDataSetProtocol.swift */ = {isa = PBXFileReference; includeInIndex = 1; lastKnownFileType = sourcecode.swift; name = ScatterChartDataSetProtocol.swift; path = Source/Charts/Data/Interfaces/ScatterChartDataSetProtocol.swift; sourceTree = "<group>"; };
		221CA2912588FCBC00C2DD1E /* Sequence+KeyPath.swift */ = {isa = PBXFileReference; lastKnownFileType = sourcecode.swift; name = "Sequence+KeyPath.swift"; path = "Source/Charts/Utils/Sequence+KeyPath.swift"; sourceTree = "<group>"; };
		2243BBFB1FF156D000B49D0B /* EquatableTests.swift */ = {isa = PBXFileReference; fileEncoding = 4; lastKnownFileType = sourcecode.swift; name = EquatableTests.swift; path = Tests/Charts/EquatableTests.swift; sourceTree = "<group>"; };
		23D35CF6F9177D77B6B97AE1 /* XShapeRenderer.swift */ = {isa = PBXFileReference; includeInIndex = 1; lastKnownFileType = sourcecode.swift; name = XShapeRenderer.swift; path = Source/Charts/Renderers/Scatter/XShapeRenderer.swift; sourceTree = "<group>"; };
		2440DB759AB93B4A928A3F6F /* RadarChartView.swift */ = {isa = PBXFileReference; includeInIndex = 1; lastKnownFileType = sourcecode.swift; name = RadarChartView.swift; path = Source/Charts/Charts/RadarChartView.swift; sourceTree = "<group>"; };
		2465CB73738EBAFB46C57288 /* CombinedHighlighter.swift */ = {isa = PBXFileReference; includeInIndex = 1; lastKnownFileType = sourcecode.swift; name = CombinedHighlighter.swift; path = Source/Charts/Highlight/CombinedHighlighter.swift; sourceTree = "<group>"; };
		266E162DA8B29D9AEB6A9397 /* MoveViewJob.swift */ = {isa = PBXFileReference; includeInIndex = 1; lastKnownFileType = sourcecode.swift; name = MoveViewJob.swift; path = Source/Charts/Jobs/MoveViewJob.swift; sourceTree = "<group>"; };
		274116834B1B0345D622E027 /* CandleChartDataSet.swift */ = {isa = PBXFileReference; includeInIndex = 1; lastKnownFileType = sourcecode.swift; name = CandleChartDataSet.swift; path = Source/Charts/Data/Implementations/Standard/CandleChartDataSet.swift; sourceTree = "<group>"; };
		2EAD807534620E3B53327F04 /* RadarChartDataSetProtocol.swift */ = {isa = PBXFileReference; includeInIndex = 1; lastKnownFileType = sourcecode.swift; name = RadarChartDataSetProtocol.swift; path = Source/Charts/Data/Interfaces/RadarChartDataSetProtocol.swift; sourceTree = "<group>"; };
		2FD37A55B4D85D883E29C744 /* ScatterChartDataProvider.swift */ = {isa = PBXFileReference; includeInIndex = 1; lastKnownFileType = sourcecode.swift; name = ScatterChartDataProvider.swift; path = Source/Charts/Interfaces/ScatterChartDataProvider.swift; sourceTree = "<group>"; };
		30EFAD7920F76360ADB3B5F5 /* ChartViewBase.swift */ = {isa = PBXFileReference; includeInIndex = 1; lastKnownFileType = sourcecode.swift; name = ChartViewBase.swift; path = Source/Charts/Charts/ChartViewBase.swift; sourceTree = "<group>"; };
		324C9127B53A8D39C8B49277 /* TransformerHorizontalBarChart.swift */ = {isa = PBXFileReference; includeInIndex = 1; lastKnownFileType = sourcecode.swift; name = TransformerHorizontalBarChart.swift; path = Source/Charts/Utils/TransformerHorizontalBarChart.swift; sourceTree = "<group>"; };
		32FC01A016DFF1BA73AF9182 /* SquareShapeRenderer.swift */ = {isa = PBXFileReference; includeInIndex = 1; lastKnownFileType = sourcecode.swift; name = SquareShapeRenderer.swift; path = Source/Charts/Renderers/Scatter/SquareShapeRenderer.swift; sourceTree = "<group>"; };
		33BE9A97FFA41D3D85CAFFC7 /* HorizontalBarHighlighter.swift */ = {isa = PBXFileReference; includeInIndex = 1; lastKnownFileType = sourcecode.swift; name = HorizontalBarHighlighter.swift; path = Source/Charts/Highlight/HorizontalBarHighlighter.swift; sourceTree = "<group>"; };
		392AAEB02DD7B351D92907C2 /* MarkerImage.swift */ = {isa = PBXFileReference; includeInIndex = 1; lastKnownFileType = sourcecode.swift; name = MarkerImage.swift; path = Source/Charts/Components/MarkerImage.swift; sourceTree = "<group>"; };
		3976E5F9D60E30CD94CE6156 /* Animator.swift */ = {isa = PBXFileReference; includeInIndex = 1; lastKnownFileType = sourcecode.swift; name = Animator.swift; path = Source/Charts/Animation/Animator.swift; sourceTree = "<group>"; };
		3A32510073A303CBB38E094A /* ChartDataSetProtocol.swift */ = {isa = PBXFileReference; includeInIndex = 1; lastKnownFileType = sourcecode.swift; name = ChartDataSetProtocol.swift; path = Source/Charts/Data/Interfaces/ChartDataSetProtocol.swift; sourceTree = "<group>"; };
		3D64616883374310C505EC39 /* Highlight.swift */ = {isa = PBXFileReference; includeInIndex = 1; lastKnownFileType = sourcecode.swift; name = Highlight.swift; path = Source/Charts/Highlight/Highlight.swift; sourceTree = "<group>"; };
		3ED23C354AFE81818D78E645 /* Platform.swift */ = {isa = PBXFileReference; includeInIndex = 1; lastKnownFileType = sourcecode.swift; name = Platform.swift; path = Source/Charts/Utils/Platform.swift; sourceTree = "<group>"; };
		3F8146ABC9FC311AF8CA699C /* CandleChartDataProvider.swift */ = {isa = PBXFileReference; includeInIndex = 1; lastKnownFileType = sourcecode.swift; name = CandleChartDataProvider.swift; path = Source/Charts/Interfaces/CandleChartDataProvider.swift; sourceTree = "<group>"; };
		3FDA09EF973925A110506799 /* ChartUtils.swift */ = {isa = PBXFileReference; includeInIndex = 1; lastKnownFileType = sourcecode.swift; name = ChartUtils.swift; path = Source/Charts/Utils/ChartUtils.swift; sourceTree = "<group>"; };
		41DDB768A1D033A34F0EF9E0 /* Media.xcassets */ = {isa = PBXFileReference; includeInIndex = 1; lastKnownFileType = folder.assetcatalog; name = Media.xcassets; path = "Tests/Supporting Files/Media.xcassets"; sourceTree = "<group>"; };
		429E88F2729735DC092EE556 /* LineChartDataSetProtocol.swift */ = {isa = PBXFileReference; includeInIndex = 1; lastKnownFileType = sourcecode.swift; name = LineChartDataSetProtocol.swift; path = Source/Charts/Data/Interfaces/LineChartDataSetProtocol.swift; sourceTree = "<group>"; };
		45C6D3723C4E001B119CA0C8 /* BarLineChartViewBase.swift */ = {isa = PBXFileReference; includeInIndex = 1; lastKnownFileType = sourcecode.swift; name = BarLineChartViewBase.swift; path = Source/Charts/Charts/BarLineChartViewBase.swift; sourceTree = "<group>"; };
		45E31A4356CC6F283C29954B /* LineRadarChartDataSet.swift */ = {isa = PBXFileReference; includeInIndex = 1; lastKnownFileType = sourcecode.swift; name = LineRadarChartDataSet.swift; path = Source/Charts/Data/Implementations/Standard/LineRadarChartDataSet.swift; sourceTree = "<group>"; };
		46D8013D44629521B1746364 /* PieChartRenderer.swift */ = {isa = PBXFileReference; includeInIndex = 1; lastKnownFileType = sourcecode.swift; name = PieChartRenderer.swift; path = Source/Charts/Renderers/PieChartRenderer.swift; sourceTree = "<group>"; };
		48164CCD83C51B496533CB77 /* MarkerView.swift */ = {isa = PBXFileReference; includeInIndex = 1; lastKnownFileType = sourcecode.swift; name = MarkerView.swift; path = Source/Charts/Components/MarkerView.swift; sourceTree = "<group>"; };
		4A6C9631C69B2D772BBD9232 /* PieRadarChartViewBase.swift */ = {isa = PBXFileReference; includeInIndex = 1; lastKnownFileType = sourcecode.swift; name = PieRadarChartViewBase.swift; path = Source/Charts/Charts/PieRadarChartViewBase.swift; sourceTree = "<group>"; };
		4B7AEFBF4D85B9D2EAAB3071 /* AxisBase.swift */ = {isa = PBXFileReference; includeInIndex = 1; lastKnownFileType = sourcecode.swift; name = AxisBase.swift; path = Source/Charts/Components/AxisBase.swift; sourceTree = "<group>"; };
		4BBB57D6FA41029B08F26D7B /* RadarChartData.swift */ = {isa = PBXFileReference; includeInIndex = 1; lastKnownFileType = sourcecode.swift; name = RadarChartData.swift; path = Source/Charts/Data/Implementations/Standard/RadarChartData.swift; sourceTree = "<group>"; };
		4C2EA58CB336967198D30D20 /* AnimatedZoomViewJob.swift */ = {isa = PBXFileReference; includeInIndex = 1; lastKnownFileType = sourcecode.swift; name = AnimatedZoomViewJob.swift; path = Source/Charts/Jobs/AnimatedZoomViewJob.swift; sourceTree = "<group>"; };
		4C978F31F23C7D21197DC2A1 /* LineChartData.swift */ = {isa = PBXFileReference; includeInIndex = 1; lastKnownFileType = sourcecode.swift; name = LineChartData.swift; path = Source/Charts/Data/Implementations/Standard/LineChartData.swift; sourceTree = "<group>"; };
		4EAA8AA30C377D54D22A577A /* ValueFormatter.swift */ = {isa = PBXFileReference; includeInIndex = 1; lastKnownFileType = sourcecode.swift; name = ValueFormatter.swift; path = Source/Charts/Formatters/ValueFormatter.swift; sourceTree = "<group>"; };
		4EED352A98860E031F13AFB7 /* BubbleChartView.swift */ = {isa = PBXFileReference; includeInIndex = 1; lastKnownFileType = sourcecode.swift; name = BubbleChartView.swift; path = Source/Charts/Charts/BubbleChartView.swift; sourceTree = "<group>"; };
		4F7E6A99D82E6AE3804D5A39 /* LineRadarChartDataSetProtocol.swift */ = {isa = PBXFileReference; includeInIndex = 1; lastKnownFileType = sourcecode.swift; name = LineRadarChartDataSetProtocol.swift; path = Source/Charts/Data/Interfaces/LineRadarChartDataSetProtocol.swift; sourceTree = "<group>"; };
		4F9922F0641F7955DC6CD324 /* Charts.h */ = {isa = PBXFileReference; includeInIndex = 1; lastKnownFileType = sourcecode.c.h; name = Charts.h; path = "Source/Supporting Files/Charts.h"; sourceTree = "<group>"; };
		5225ABC3C0C2F65FC094EEBB /* XAxis.swift */ = {isa = PBXFileReference; includeInIndex = 1; lastKnownFileType = sourcecode.swift; name = XAxis.swift; path = Source/Charts/Components/XAxis.swift; sourceTree = "<group>"; };
		52265C1B343CCC41AF2300E3 /* CombinedChartRenderer.swift */ = {isa = PBXFileReference; includeInIndex = 1; lastKnownFileType = sourcecode.swift; name = CombinedChartRenderer.swift; path = Source/Charts/Renderers/CombinedChartRenderer.swift; sourceTree = "<group>"; };
		539382766378B702660FDFB2 /* HorizontalBarChartRenderer.swift */ = {isa = PBXFileReference; includeInIndex = 1; lastKnownFileType = sourcecode.swift; name = HorizontalBarChartRenderer.swift; path = Source/Charts/Renderers/HorizontalBarChartRenderer.swift; sourceTree = "<group>"; };
		543729805D897CC03E5F78D3 /* BarHighlighter.swift */ = {isa = PBXFileReference; includeInIndex = 1; lastKnownFileType = sourcecode.swift; name = BarHighlighter.swift; path = Source/Charts/Highlight/BarHighlighter.swift; sourceTree = "<group>"; };
		559DB735FEA17AB90676D6CA /* BarLineScatterCandleBubbleChartData.swift */ = {isa = PBXFileReference; includeInIndex = 1; lastKnownFileType = sourcecode.swift; name = BarLineScatterCandleBubbleChartData.swift; path = Source/Charts/Data/Implementations/Standard/BarLineScatterCandleBubbleChartData.swift; sourceTree = "<group>"; };
		596963A429D485E3894C4666 /* Marker.swift */ = {isa = PBXFileReference; includeInIndex = 1; lastKnownFileType = sourcecode.swift; name = Marker.swift; path = Source/Charts/Components/Marker.swift; sourceTree = "<group>"; };
		5983826927D825EF5F855C28 /* ChartHighlighter.swift */ = {isa = PBXFileReference; includeInIndex = 1; lastKnownFileType = sourcecode.swift; name = ChartHighlighter.swift; path = Source/Charts/Highlight/ChartHighlighter.swift; sourceTree = "<group>"; };
		5A4CFFFB65819121595F06F1 /* Fill.swift */ = {isa = PBXFileReference; includeInIndex = 1; lastKnownFileType = sourcecode.swift; name = Fill.swift; path = Source/Charts/Utils/Fill.swift; sourceTree = "<group>"; };
		5B1C588E9DF6FFD56D7ADF8E /* BarLineScatterCandleBubbleRenderer.swift */ = {isa = PBXFileReference; includeInIndex = 1; lastKnownFileType = sourcecode.swift; name = BarLineScatterCandleBubbleRenderer.swift; path = Source/Charts/Renderers/BarLineScatterCandleBubbleRenderer.swift; sourceTree = "<group>"; };
		5C3F5E1A69EC06E86505F7B1 /* BarChartTests.swift */ = {isa = PBXFileReference; includeInIndex = 1; lastKnownFileType = sourcecode.swift; name = BarChartTests.swift; path = Tests/Charts/BarChartTests.swift; sourceTree = "<group>"; };
		6021C9E424C36116AEA78CC9 /* HorizontalBarChartView.swift */ = {isa = PBXFileReference; includeInIndex = 1; lastKnownFileType = sourcecode.swift; name = HorizontalBarChartView.swift; path = Source/Charts/Charts/HorizontalBarChartView.swift; sourceTree = "<group>"; };
		62B73FCEDD3841E7B958F6A9 /* ChartDataProvider.swift */ = {isa = PBXFileReference; includeInIndex = 1; lastKnownFileType = sourcecode.swift; name = ChartDataProvider.swift; path = Source/Charts/Interfaces/ChartDataProvider.swift; sourceTree = "<group>"; };
		65AD9E95D9ED4DC0BD73A743 /* Charts.framework */ = {isa = PBXFileReference; explicitFileType = wrapper.framework; includeInIndex = 0; path = Charts.framework; sourceTree = BUILT_PRODUCTS_DIR; };
		688B80F1AA88AE54152BE768 /* YAxisRenderer.swift */ = {isa = PBXFileReference; includeInIndex = 1; lastKnownFileType = sourcecode.swift; name = YAxisRenderer.swift; path = Source/Charts/Renderers/YAxisRenderer.swift; sourceTree = "<group>"; };
		6A4770E0F75EFFC30707A7C8 /* DefaultAxisValueFormatter.swift */ = {isa = PBXFileReference; includeInIndex = 1; lastKnownFileType = sourcecode.swift; name = DefaultAxisValueFormatter.swift; path = Source/Charts/Formatters/DefaultAxisValueFormatter.swift; sourceTree = "<group>"; };
		6CEC0C69C89CE9B99F3B4409 /* ChartDataSet.swift */ = {isa = PBXFileReference; includeInIndex = 1; lastKnownFileType = sourcecode.swift; name = ChartDataSet.swift; path = Source/Charts/Data/Implementations/Standard/ChartDataSet.swift; sourceTree = "<group>"; };
		6D717F0808DE7EC8A4AE9C2A /* BarLineScatterCandleBubbleChartDataSet.swift */ = {isa = PBXFileReference; includeInIndex = 1; lastKnownFileType = sourcecode.swift; name = BarLineScatterCandleBubbleChartDataSet.swift; path = Source/Charts/Data/Implementations/Standard/BarLineScatterCandleBubbleChartDataSet.swift; sourceTree = "<group>"; };
		6E03A4987F72414A02A0631B /* PieChartData.swift */ = {isa = PBXFileReference; includeInIndex = 1; lastKnownFileType = sourcecode.swift; name = PieChartData.swift; path = Source/Charts/Data/Implementations/Standard/PieChartData.swift; sourceTree = "<group>"; };
		6F66B32AD8A878CBD6DB6ED2 /* Renderer.swift */ = {isa = PBXFileReference; includeInIndex = 1; lastKnownFileType = sourcecode.swift; name = Renderer.swift; path = Source/Charts/Renderers/Renderer.swift; sourceTree = "<group>"; };
		7036F11832C017E26AC750A4 /* PieHighlighter.swift */ = {isa = PBXFileReference; includeInIndex = 1; lastKnownFileType = sourcecode.swift; name = PieHighlighter.swift; path = Source/Charts/Highlight/PieHighlighter.swift; sourceTree = "<group>"; };
		710D7C9B2F1DB4A331EE405A /* AnimatedViewPortJob.swift */ = {isa = PBXFileReference; includeInIndex = 1; lastKnownFileType = sourcecode.swift; name = AnimatedViewPortJob.swift; path = Source/Charts/Jobs/AnimatedViewPortJob.swift; sourceTree = "<group>"; };
		72EAEBB7CF73E33565FC2896 /* ViewPortHandler.swift */ = {isa = PBXFileReference; includeInIndex = 1; lastKnownFileType = sourcecode.swift; name = ViewPortHandler.swift; path = Source/Charts/Utils/ViewPortHandler.swift; sourceTree = "<group>"; };
		75F279974FE650E57A061B09 /* BarChartRenderer.swift */ = {isa = PBXFileReference; includeInIndex = 1; lastKnownFileType = sourcecode.swift; name = BarChartRenderer.swift; path = Source/Charts/Renderers/BarChartRenderer.swift; sourceTree = "<group>"; };
		7A53A9E42FC07FFDACA937C1 /* BarChartDataSetProtocol.swift */ = {isa = PBXFileReference; includeInIndex = 1; lastKnownFileType = sourcecode.swift; name = BarChartDataSetProtocol.swift; path = Source/Charts/Data/Interfaces/BarChartDataSetProtocol.swift; sourceTree = "<group>"; };
		7AB9062A28AAB9469752A954 /* ChartUtilsTests.swift */ = {isa = PBXFileReference; includeInIndex = 1; lastKnownFileType = sourcecode.swift; name = ChartUtilsTests.swift; path = Tests/Charts/ChartUtilsTests.swift; sourceTree = "<group>"; };
		7AC9C3D69ACB5BDE22421E15 /* RadarChartRenderer.swift */ = {isa = PBXFileReference; includeInIndex = 1; lastKnownFileType = sourcecode.swift; name = RadarChartRenderer.swift; path = Source/Charts/Renderers/RadarChartRenderer.swift; sourceTree = "<group>"; };
		7EDA3AD550AEFC93C8D15B9C /* BubbleChartData.swift */ = {isa = PBXFileReference; includeInIndex = 1; lastKnownFileType = sourcecode.swift; name = BubbleChartData.swift; path = Source/Charts/Data/Implementations/Standard/BubbleChartData.swift; sourceTree = "<group>"; };
		80D5B764EC0AE1E17E55DC67 /* ScatterChartRenderer.swift */ = {isa = PBXFileReference; includeInIndex = 1; lastKnownFileType = sourcecode.swift; name = ScatterChartRenderer.swift; path = Source/Charts/Renderers/ScatterChartRenderer.swift; sourceTree = "<group>"; };
		818AC6B12505B7C0A53D62F9 /* FillFormatter.swift */ = {isa = PBXFileReference; includeInIndex = 1; lastKnownFileType = sourcecode.swift; name = FillFormatter.swift; path = Source/Charts/Formatters/FillFormatter.swift; sourceTree = "<group>"; };
		823F7DB281C6C6F069A69605 /* CrossShapeRenderer.swift */ = {isa = PBXFileReference; includeInIndex = 1; lastKnownFileType = sourcecode.swift; name = CrossShapeRenderer.swift; path = Source/Charts/Renderers/Scatter/CrossShapeRenderer.swift; sourceTree = "<group>"; };
		8FF03960A871A092F5B54315 /* BarLineScatterCandleBubbleChartDataProvider.swift */ = {isa = PBXFileReference; includeInIndex = 1; lastKnownFileType = sourcecode.swift; name = BarLineScatterCandleBubbleChartDataProvider.swift; path = Source/Charts/Interfaces/BarLineScatterCandleBubbleChartDataProvider.swift; sourceTree = "<group>"; };
		910DBFE1DA1B2CA237A736DF /* Info.plist */ = {isa = PBXFileReference; includeInIndex = 1; lastKnownFileType = text.plist.xml; name = Info.plist; path = "Source/Supporting Files/Info.plist"; sourceTree = "<group>"; };
		91EEEDE2AB8F2DA3AFCF0733 /* RadarChartDataEntry.swift */ = {isa = PBXFileReference; includeInIndex = 1; lastKnownFileType = sourcecode.swift; name = RadarChartDataEntry.swift; path = Source/Charts/Data/Implementations/Standard/RadarChartDataEntry.swift; sourceTree = "<group>"; };
		923206233CA89FD03565FF87 /* LineScatterCandleRadarRenderer.swift */ = {isa = PBXFileReference; includeInIndex = 1; lastKnownFileType = sourcecode.swift; name = LineScatterCandleRadarRenderer.swift; path = Source/Charts/Renderers/LineScatterCandleRadarRenderer.swift; sourceTree = "<group>"; };
		9249AD9AEC8C85772365A128 /* LineScatterCandleRadarChartDataSetProtocol.swift */ = {isa = PBXFileReference; includeInIndex = 1; lastKnownFileType = sourcecode.swift; name = LineScatterCandleRadarChartDataSetProtocol.swift; path = Source/Charts/Data/Interfaces/LineScatterCandleRadarChartDataSetProtocol.swift; sourceTree = "<group>"; };
		93EF9709CF635BEE70D1ABC5 /* DataApproximator.swift */ = {isa = PBXFileReference; includeInIndex = 1; lastKnownFileType = sourcecode.swift; name = DataApproximator.swift; path = Source/Charts/Filters/DataApproximator.swift; sourceTree = "<group>"; };
		97AD2D4520AF917100F9C24A /* Platform+Accessibility.swift */ = {isa = PBXFileReference; fileEncoding = 4; lastKnownFileType = sourcecode.swift; name = "Platform+Accessibility.swift"; path = "Source/Charts/Utils/Platform+Accessibility.swift"; sourceTree = "<group>"; };
		9A26C8DA1F87B01700367599 /* DataApproximator+N.swift */ = {isa = PBXFileReference; fileEncoding = 4; lastKnownFileType = sourcecode.swift; name = "DataApproximator+N.swift"; path = "Source/Charts/Filters/DataApproximator+N.swift"; sourceTree = "<group>"; };
		9D7184C8A5A60A3522AB9B05 /* BarChartDataProvider.swift */ = {isa = PBXFileReference; includeInIndex = 1; lastKnownFileType = sourcecode.swift; name = BarChartDataProvider.swift; path = Source/Charts/Interfaces/BarChartDataProvider.swift; sourceTree = "<group>"; };
		9DCD13D558BA177D5952AD66 /* PieChartView.swift */ = {isa = PBXFileReference; includeInIndex = 1; lastKnownFileType = sourcecode.swift; name = PieChartView.swift; path = Source/Charts/Charts/PieChartView.swift; sourceTree = "<group>"; };
		9E7C673B9ED4340F550A9283 /* LegendEntry.swift */ = {isa = PBXFileReference; includeInIndex = 1; lastKnownFileType = sourcecode.swift; name = LegendEntry.swift; path = Source/Charts/Components/LegendEntry.swift; sourceTree = "<group>"; };
		A140F644332704916947B58C /* CombinedChartDataProvider.swift */ = {isa = PBXFileReference; includeInIndex = 1; lastKnownFileType = sourcecode.swift; name = CombinedChartDataProvider.swift; path = Source/Charts/Interfaces/CombinedChartDataProvider.swift; sourceTree = "<group>"; };
		A4FB5E3761EF8B4D1E1E1014 /* PieChartDataSet.swift */ = {isa = PBXFileReference; includeInIndex = 1; lastKnownFileType = sourcecode.swift; name = PieChartDataSet.swift; path = Source/Charts/Data/Implementations/Standard/PieChartDataSet.swift; sourceTree = "<group>"; };
		A5649B272BF3EBFC8A1EF0C1 /* BarLineScatterCandleBubbleChartDataSetProtocol.swift */ = {isa = PBXFileReference; includeInIndex = 1; lastKnownFileType = sourcecode.swift; name = BarLineScatterCandleBubbleChartDataSetProtocol.swift; path = Source/Charts/Data/Interfaces/BarLineScatterCandleBubbleChartDataSetProtocol.swift; sourceTree = "<group>"; };
		A5A75AA73C5AA381DA517959 /* LineChartDataSet.swift */ = {isa = PBXFileReference; includeInIndex = 1; lastKnownFileType = sourcecode.swift; name = LineChartDataSet.swift; path = Source/Charts/Data/Implementations/Standard/LineChartDataSet.swift; sourceTree = "<group>"; };
		AA5A16F4A382813C4FE8BDF9 /* YAxisRendererRadarChart.swift */ = {isa = PBXFileReference; includeInIndex = 1; lastKnownFileType = sourcecode.swift; name = YAxisRendererRadarChart.swift; path = Source/Charts/Renderers/YAxisRendererRadarChart.swift; sourceTree = "<group>"; };
		AA70259ED16FF80D8EEB0F94 /* ChevronUpShapeRenderer.swift */ = {isa = PBXFileReference; includeInIndex = 1; lastKnownFileType = sourcecode.swift; name = ChevronUpShapeRenderer.swift; path = Source/Charts/Renderers/Scatter/ChevronUpShapeRenderer.swift; sourceTree = "<group>"; };
		B137428B41C143D5115726C4 /* Description.swift */ = {isa = PBXFileReference; includeInIndex = 1; lastKnownFileType = sourcecode.swift; name = Description.swift; path = Source/Charts/Components/Description.swift; sourceTree = "<group>"; };
		B1BA6B21CBDF77A15848994F /* RadarChartDataSet.swift */ = {isa = PBXFileReference; includeInIndex = 1; lastKnownFileType = sourcecode.swift; name = RadarChartDataSet.swift; path = Source/Charts/Data/Implementations/Standard/RadarChartDataSet.swift; sourceTree = "<group>"; };
		B44829AF0ADA583F1F0279B7 /* BubbleChartDataSet.swift */ = {isa = PBXFileReference; includeInIndex = 1; lastKnownFileType = sourcecode.swift; name = BubbleChartDataSet.swift; path = Source/Charts/Data/Implementations/Standard/BubbleChartDataSet.swift; sourceTree = "<group>"; };
		B66817452241E3CC00017CF1 /* HorizontalBarChartTests.swift */ = {isa = PBXFileReference; lastKnownFileType = sourcecode.swift; name = HorizontalBarChartTests.swift; path = Tests/Charts/HorizontalBarChartTests.swift; sourceTree = "<group>"; };
		B6BF9A551F91993A00E62A5D /* CombinedChartTests.swift */ = {isa = PBXFileReference; lastKnownFileType = sourcecode.swift; name = CombinedChartTests.swift; path = Tests/Charts/CombinedChartTests.swift; sourceTree = "<group>"; };
		BA157EFF2F952192C11DF937 /* AnimatedMoveViewJob.swift */ = {isa = PBXFileReference; includeInIndex = 1; lastKnownFileType = sourcecode.swift; name = AnimatedMoveViewJob.swift; path = Source/Charts/Jobs/AnimatedMoveViewJob.swift; sourceTree = "<group>"; };
		BA1A58428DC4780BAB4EAADC /* CandleStickChartView.swift */ = {isa = PBXFileReference; includeInIndex = 1; lastKnownFileType = sourcecode.swift; name = CandleStickChartView.swift; path = Source/Charts/Charts/CandleStickChartView.swift; sourceTree = "<group>"; };
		BC19DC2434D65FFB446A61B7 /* XAxisRendererRadarChart.swift */ = {isa = PBXFileReference; includeInIndex = 1; lastKnownFileType = sourcecode.swift; name = XAxisRendererRadarChart.swift; path = Source/Charts/Renderers/XAxisRendererRadarChart.swift; sourceTree = "<group>"; };
		BD02157CF8CEE1189BF681DA /* PieChartDataEntry.swift */ = {isa = PBXFileReference; includeInIndex = 1; lastKnownFileType = sourcecode.swift; name = PieChartDataEntry.swift; path = Source/Charts/Data/Implementations/Standard/PieChartDataEntry.swift; sourceTree = "<group>"; };
		BD5C6D20243EC2F19069AACD /* CandleStickChartRenderer.swift */ = {isa = PBXFileReference; includeInIndex = 1; lastKnownFileType = sourcecode.swift; name = CandleStickChartRenderer.swift; path = Source/Charts/Renderers/CandleStickChartRenderer.swift; sourceTree = "<group>"; };
		BFABD027DAF6851088F002AC /* LineChartDataProvider.swift */ = {isa = PBXFileReference; includeInIndex = 1; lastKnownFileType = sourcecode.swift; name = LineChartDataProvider.swift; path = Source/Charts/Interfaces/LineChartDataProvider.swift; sourceTree = "<group>"; };
		C03E6D8023DAAB2600083010 /* ChartDataTests.swift */ = {isa = PBXFileReference; lastKnownFileType = sourcecode.swift; name = ChartDataTests.swift; path = Tests/Charts/ChartDataTests.swift; sourceTree = "<group>"; };
		C31AA65EA27776F8C653C7E8 /* BarChartDataSet.swift */ = {isa = PBXFileReference; includeInIndex = 1; lastKnownFileType = sourcecode.swift; name = BarChartDataSet.swift; path = Source/Charts/Data/Implementations/Standard/BarChartDataSet.swift; sourceTree = "<group>"; };
		C52E8344160B5E689DA3C25C /* ChevronDownShapeRenderer.swift */ = {isa = PBXFileReference; includeInIndex = 1; lastKnownFileType = sourcecode.swift; name = ChevronDownShapeRenderer.swift; path = Source/Charts/Renderers/Scatter/ChevronDownShapeRenderer.swift; sourceTree = "<group>"; };
		C574E1BC7E12D937A5471EF8 /* Info.plist */ = {isa = PBXFileReference; includeInIndex = 1; lastKnownFileType = text.plist.xml; name = Info.plist; path = "Tests/Supporting Files/Info.plist"; sourceTree = "<group>"; };
		C58BD7B14BEA440783ED8D2B /* LineScatterCandleRadarChartDataSet.swift */ = {isa = PBXFileReference; includeInIndex = 1; lastKnownFileType = sourcecode.swift; name = LineScatterCandleRadarChartDataSet.swift; path = Source/Charts/Data/Implementations/Standard/LineScatterCandleRadarChartDataSet.swift; sourceTree = "<group>"; };
		C75935E899183DDFA181E2CC /* AxisRenderer.swift */ = {isa = PBXFileReference; includeInIndex = 1; lastKnownFileType = sourcecode.swift; name = AxisRenderer.swift; path = Source/Charts/Renderers/AxisRenderer.swift; sourceTree = "<group>"; };
		C8C9A105A7DB64F39DDA648B /* ComponentBase.swift */ = {isa = PBXFileReference; includeInIndex = 1; lastKnownFileType = sourcecode.swift; name = ComponentBase.swift; path = Source/Charts/Components/ComponentBase.swift; sourceTree = "<group>"; };
		C8FB6219B143F8F7DA762950 /* TriangleShapeRenderer.swift */ = {isa = PBXFileReference; includeInIndex = 1; lastKnownFileType = sourcecode.swift; name = TriangleShapeRenderer.swift; path = Source/Charts/Renderers/Scatter/TriangleShapeRenderer.swift; sourceTree = "<group>"; };
		C9AA36092355F01F00C97D93 /* Platform+Color.swift */ = {isa = PBXFileReference; fileEncoding = 4; lastKnownFileType = sourcecode.swift; name = "Platform+Color.swift"; path = "Source/Charts/Utils/Platform+Color.swift"; sourceTree = "<group>"; };
		C9F3DC242355F791000C3215 /* Platform+Graphics.swift */ = {isa = PBXFileReference; fileEncoding = 4; lastKnownFileType = sourcecode.swift; name = "Platform+Graphics.swift"; path = "Source/Charts/Utils/Platform+Graphics.swift"; sourceTree = "<group>"; };
		C9F3DC252355F791000C3215 /* Platform+Gestures.swift */ = {isa = PBXFileReference; fileEncoding = 4; lastKnownFileType = sourcecode.swift; name = "Platform+Gestures.swift"; path = "Source/Charts/Utils/Platform+Gestures.swift"; sourceTree = "<group>"; };
		C9F3DC282355FA2F000C3215 /* Platform+Touch Handling.swift */ = {isa = PBXFileReference; lastKnownFileType = sourcecode.swift; name = "Platform+Touch Handling.swift"; path = "Source/Charts/Utils/Platform+Touch Handling.swift"; sourceTree = "<group>"; };
		C9FE42E868A225C116537368 /* ChartBaseDataSet.swift */ = {isa = PBXFileReference; includeInIndex = 1; lastKnownFileType = sourcecode.swift; name = ChartBaseDataSet.swift; path = Source/Charts/Data/Implementations/ChartBaseDataSet.swift; sourceTree = "<group>"; };
		CB1DD1A0F64266A10EE94194 /* ScatterChartDataSet.swift */ = {isa = PBXFileReference; includeInIndex = 1; lastKnownFileType = sourcecode.swift; name = ScatterChartDataSet.swift; path = Source/Charts/Data/Implementations/Standard/ScatterChartDataSet.swift; sourceTree = "<group>"; };
		D2E1819D72CD7B6C4A4E8048 /* LineChartTests.swift */ = {isa = PBXFileReference; includeInIndex = 1; lastKnownFileType = sourcecode.swift; name = LineChartTests.swift; path = Tests/Charts/LineChartTests.swift; sourceTree = "<group>"; };
		D2E698FF540029B70AC97AD7 /* CandleChartDataEntry.swift */ = {isa = PBXFileReference; includeInIndex = 1; lastKnownFileType = sourcecode.swift; name = CandleChartDataEntry.swift; path = Source/Charts/Data/Implementations/Standard/CandleChartDataEntry.swift; sourceTree = "<group>"; };
		D6C1BEFDF17404666C7B6054 /* DefaultFillFormatter.swift */ = {isa = PBXFileReference; includeInIndex = 1; lastKnownFileType = sourcecode.swift; name = DefaultFillFormatter.swift; path = Source/Charts/Formatters/DefaultFillFormatter.swift; sourceTree = "<group>"; };
		DA2AA6CC89F809DCCD7605B4 /* PieChartDataSetProtocol.swift */ = {isa = PBXFileReference; includeInIndex = 1; lastKnownFileType = sourcecode.swift; name = PieChartDataSetProtocol.swift; path = Source/Charts/Data/Interfaces/PieChartDataSetProtocol.swift; sourceTree = "<group>"; };
		DD8ED233775EEC31243A6919 /* BubbleChartDataEntry.swift */ = {isa = PBXFileReference; includeInIndex = 1; lastKnownFileType = sourcecode.swift; name = BubbleChartDataEntry.swift; path = Source/Charts/Data/Implementations/Standard/BubbleChartDataEntry.swift; sourceTree = "<group>"; };
		DFB762958EE8E6521563665D /* ChartAnimationEasing.swift */ = {isa = PBXFileReference; includeInIndex = 1; lastKnownFileType = sourcecode.swift; name = ChartAnimationEasing.swift; path = Source/Charts/Animation/ChartAnimationEasing.swift; sourceTree = "<group>"; };
		E120E76C6F1B5877D56126DD /* ChartData.swift */ = {isa = PBXFileReference; includeInIndex = 1; lastKnownFileType = sourcecode.swift; name = ChartData.swift; path = Source/Charts/Data/Implementations/Standard/ChartData.swift; sourceTree = "<group>"; };
		E3F8BFF1CBC58D5B9DBFFB9B /* BarChartDataEntry.swift */ = {isa = PBXFileReference; includeInIndex = 1; lastKnownFileType = sourcecode.swift; name = BarChartDataEntry.swift; path = Source/Charts/Data/Implementations/Standard/BarChartDataEntry.swift; sourceTree = "<group>"; };
		E64A75540C627E09080B402A /* Legend.swift */ = {isa = PBXFileReference; includeInIndex = 1; lastKnownFileType = sourcecode.swift; name = Legend.swift; path = Source/Charts/Components/Legend.swift; sourceTree = "<group>"; };
		E783CFB4889A767C76510917 /* BarChartView.swift */ = {isa = PBXFileReference; includeInIndex = 1; lastKnownFileType = sourcecode.swift; name = BarChartView.swift; path = Source/Charts/Charts/BarChartView.swift; sourceTree = "<group>"; };
		E7AD2FC320A16CA1EE0A52F4 /* ScatterChartData.swift */ = {isa = PBXFileReference; includeInIndex = 1; lastKnownFileType = sourcecode.swift; name = ScatterChartData.swift; path = Source/Charts/Data/Implementations/Standard/ScatterChartData.swift; sourceTree = "<group>"; };
		EAE417AAA0FCA0DD00E77489 /* YAxisRendererHorizontalBarChart.swift */ = {isa = PBXFileReference; includeInIndex = 1; lastKnownFileType = sourcecode.swift; name = YAxisRendererHorizontalBarChart.swift; path = Source/Charts/Renderers/YAxisRendererHorizontalBarChart.swift; sourceTree = "<group>"; };
		ECE1B1623D3AF69CECAE8562 /* CircleShapeRenderer.swift */ = {isa = PBXFileReference; includeInIndex = 1; lastKnownFileType = sourcecode.swift; name = CircleShapeRenderer.swift; path = Source/Charts/Renderers/Scatter/CircleShapeRenderer.swift; sourceTree = "<group>"; };
		EDEAF554FD0D68EA4C0E7E49 /* BubbleChartDataProvider.swift */ = {isa = PBXFileReference; includeInIndex = 1; lastKnownFileType = sourcecode.swift; name = BubbleChartDataProvider.swift; path = Source/Charts/Interfaces/BubbleChartDataProvider.swift; sourceTree = "<group>"; };
		F22750328058DEC2F019646F /* ChartDataEntry.swift */ = {isa = PBXFileReference; includeInIndex = 1; lastKnownFileType = sourcecode.swift; name = ChartDataEntry.swift; path = Source/Charts/Data/Implementations/Standard/ChartDataEntry.swift; sourceTree = "<group>"; };
		F368CF209744D8F3B85B1028 /* RadarHighlighter.swift */ = {isa = PBXFileReference; includeInIndex = 1; lastKnownFileType = sourcecode.swift; name = RadarHighlighter.swift; path = Source/Charts/Highlight/RadarHighlighter.swift; sourceTree = "<group>"; };
		F3788EC55EF908B0805D7C2F /* BubbleChartDataSetProtocol.swift */ = {isa = PBXFileReference; includeInIndex = 1; lastKnownFileType = sourcecode.swift; name = BubbleChartDataSetProtocol.swift; path = Source/Charts/Data/Interfaces/BubbleChartDataSetProtocol.swift; sourceTree = "<group>"; };
		F4785FEACAE4367F36FB8868 /* CandleChartData.swift */ = {isa = PBXFileReference; includeInIndex = 1; lastKnownFileType = sourcecode.swift; name = CandleChartData.swift; path = Source/Charts/Data/Implementations/Standard/CandleChartData.swift; sourceTree = "<group>"; };
		F6227A646166E248F90F86AD /* ChartColorTemplates.swift */ = {isa = PBXFileReference; includeInIndex = 1; lastKnownFileType = sourcecode.swift; name = ChartColorTemplates.swift; path = Source/Charts/Utils/ChartColorTemplates.swift; sourceTree = "<group>"; };
		F6DEBFAB1D73E944ED430B4F /* ChartLimitLine.swift */ = {isa = PBXFileReference; includeInIndex = 1; lastKnownFileType = sourcecode.swift; name = ChartLimitLine.swift; path = Source/Charts/Components/ChartLimitLine.swift; sourceTree = "<group>"; };
		F715DB2C56C9E0615542625B /* LegendRenderer.swift */ = {isa = PBXFileReference; includeInIndex = 1; lastKnownFileType = sourcecode.swift; name = LegendRenderer.swift; path = Source/Charts/Renderers/LegendRenderer.swift; sourceTree = "<group>"; };
		FA1D3D13180C2E3893A82546 /* ShapeRenderer.swift */ = {isa = PBXFileReference; includeInIndex = 1; lastKnownFileType = sourcecode.swift; name = ShapeRenderer.swift; path = Source/Charts/Renderers/Scatter/ShapeRenderer.swift; sourceTree = "<group>"; };
		FA7BDB22C97F39A4B33E38A7 /* ViewPortJob.swift */ = {isa = PBXFileReference; includeInIndex = 1; lastKnownFileType = sourcecode.swift; name = ViewPortJob.swift; path = Source/Charts/Jobs/ViewPortJob.swift; sourceTree = "<group>"; };
		FB3A4F5987E58F3E5BE855F9 /* ZoomViewJob.swift */ = {isa = PBXFileReference; includeInIndex = 1; lastKnownFileType = sourcecode.swift; name = ZoomViewJob.swift; path = Source/Charts/Jobs/ZoomViewJob.swift; sourceTree = "<group>"; };
		FB92A80F861C1362EED8D946 /* YAxis.swift */ = {isa = PBXFileReference; includeInIndex = 1; lastKnownFileType = sourcecode.swift; name = YAxis.swift; path = Source/Charts/Components/YAxis.swift; sourceTree = "<group>"; };
		FF475B9593B9898853814340 /* Transformer.swift */ = {isa = PBXFileReference; includeInIndex = 1; lastKnownFileType = sourcecode.swift; name = Transformer.swift; path = Source/Charts/Utils/Transformer.swift; sourceTree = "<group>"; };
/* End PBXFileReference section */

/* Begin PBXFrameworksBuildPhase section */
		77997192275C47C45A0A2E9A /* Frameworks */ = {
			isa = PBXFrameworksBuildPhase;
			buildActionMask = 2147483647;
			files = (
				C7B150D740255670DEB9F455 /* Charts.framework in Frameworks */,
			);
			runOnlyForDeploymentPostprocessing = 0;
		};
		C16A09321DC2DCF289FF0E3B /* Frameworks */ = {
			isa = PBXFrameworksBuildPhase;
			buildActionMask = 2147483647;
			files = (
			);
			runOnlyForDeploymentPostprocessing = 0;
		};
/* End PBXFrameworksBuildPhase section */

/* Begin PBXGroup section */
		031D7C33F3BF172E30664862 /* DataProviders */ = {
			isa = PBXGroup;
			children = (
				9D7184C8A5A60A3522AB9B05 /* BarChartDataProvider.swift */,
				8FF03960A871A092F5B54315 /* BarLineScatterCandleBubbleChartDataProvider.swift */,
				EDEAF554FD0D68EA4C0E7E49 /* BubbleChartDataProvider.swift */,
				3F8146ABC9FC311AF8CA699C /* CandleChartDataProvider.swift */,
				62B73FCEDD3841E7B958F6A9 /* ChartDataProvider.swift */,
				A140F644332704916947B58C /* CombinedChartDataProvider.swift */,
				BFABD027DAF6851088F002AC /* LineChartDataProvider.swift */,
				2FD37A55B4D85D883E29C744 /* ScatterChartDataProvider.swift */,
			);
			name = DataProviders;
			sourceTree = "<group>";
		};
		033FD152BB2F906750106A85 /* Frameworks */ = {
			isa = PBXGroup;
			children = (
			);
			name = Frameworks;
			sourceTree = "<group>";
		};
		098621EDFBF928494B94BEA1 /* Data */ = {
			isa = PBXGroup;
			children = (
				22C014222006FFE800D5B025 /* ChartData */,
				3B9DD76FCE8D873300A822C7 /* ChartDataSet */,
				22C014232006FFFA00D5B025 /* ChartEntry */,
				DB2D9648877455028EBEAA8F /* DataSet Protocols */,
			);
			name = Data;
			sourceTree = "<group>";
		};
		20C350D33133A4D89BB365B1 /* Source */ = {
			isa = PBXGroup;
			children = (
				E9F158C8C566B26AFD775911 /* Supporting Files */,
				2647844720BC6574A544A337 /* Charts */,
			);
			name = Source;
			sourceTree = "<group>";
		};
		2227EA571FF1F219007D98D9 /* AxisRenderers */ = {
			isa = PBXGroup;
			children = (
				C75935E899183DDFA181E2CC /* AxisRenderer.swift */,
				1C02C3AF5C92FCFC18224C35 /* XAxisRenderer.swift */,
				1F3D55A7E6176D52DC957D27 /* XAxisRendererHorizontalBarChart.swift */,
				BC19DC2434D65FFB446A61B7 /* XAxisRendererRadarChart.swift */,
				688B80F1AA88AE54152BE768 /* YAxisRenderer.swift */,
				EAE417AAA0FCA0DD00E77489 /* YAxisRendererHorizontalBarChart.swift */,
				AA5A16F4A382813C4FE8BDF9 /* YAxisRendererRadarChart.swift */,
			);
			name = AxisRenderers;
			sourceTree = "<group>";
		};
		2227EA581FF1F224007D98D9 /* ChartRenderers */ = {
			isa = PBXGroup;
			children = (
				0216EDC6A1FE272F4EB19FCF /* DataRenderer.swift */,
				75F279974FE650E57A061B09 /* BarChartRenderer.swift */,
				5B1C588E9DF6FFD56D7ADF8E /* BarLineScatterCandleBubbleRenderer.swift */,
				2194AA554712E6BA2677F114 /* BubbleChartRenderer.swift */,
				BD5C6D20243EC2F19069AACD /* CandleStickChartRenderer.swift */,
				52265C1B343CCC41AF2300E3 /* CombinedChartRenderer.swift */,
				539382766378B702660FDFB2 /* HorizontalBarChartRenderer.swift */,
				0DABDBBCCE6B3620C967F04A /* LineChartRenderer.swift */,
				105FFC9D3773A9C7A60A897F /* LineRadarRenderer.swift */,
				923206233CA89FD03565FF87 /* LineScatterCandleRadarRenderer.swift */,
				46D8013D44629521B1746364 /* PieChartRenderer.swift */,
				7AC9C3D69ACB5BDE22421E15 /* RadarChartRenderer.swift */,
				80D5B764EC0AE1E17E55DC67 /* ScatterChartRenderer.swift */,
			);
			name = ChartRenderers;
			sourceTree = "<group>";
		};
		22C014222006FFE800D5B025 /* ChartData */ = {
			isa = PBXGroup;
			children = (
				0108D5925E21A47DA36A66AA /* BarChartData.swift */,
				559DB735FEA17AB90676D6CA /* BarLineScatterCandleBubbleChartData.swift */,
				7EDA3AD550AEFC93C8D15B9C /* BubbleChartData.swift */,
				F4785FEACAE4367F36FB8868 /* CandleChartData.swift */,
				E120E76C6F1B5877D56126DD /* ChartData.swift */,
				0DDE409E9ECF54D2C146A6F0 /* CombinedChartData.swift */,
				4C978F31F23C7D21197DC2A1 /* LineChartData.swift */,
				6E03A4987F72414A02A0631B /* PieChartData.swift */,
				4BBB57D6FA41029B08F26D7B /* RadarChartData.swift */,
				E7AD2FC320A16CA1EE0A52F4 /* ScatterChartData.swift */,
			);
			name = ChartData;
			sourceTree = "<group>";
		};
		22C014232006FFFA00D5B025 /* ChartEntry */ = {
			isa = PBXGroup;
			children = (
				E3F8BFF1CBC58D5B9DBFFB9B /* BarChartDataEntry.swift */,
				DD8ED233775EEC31243A6919 /* BubbleChartDataEntry.swift */,
				D2E698FF540029B70AC97AD7 /* CandleChartDataEntry.swift */,
				F22750328058DEC2F019646F /* ChartDataEntry.swift */,
				12409C3EA15787C11AF0D2BC /* ChartDataEntryBase.swift */,
				BD02157CF8CEE1189BF681DA /* PieChartDataEntry.swift */,
				91EEEDE2AB8F2DA3AFCF0733 /* RadarChartDataEntry.swift */,
			);
			name = ChartEntry;
			sourceTree = "<group>";
		};
		2647844720BC6574A544A337 /* Charts */ = {
			isa = PBXGroup;
			children = (
				A49C1F0F9CCD6E5C143C29F4 /* Animation */,
				8C531E3F3C3DE5843C93C3DA /* Charts */,
				51EF1986C9884C25EED1C2CB /* Components */,
				098621EDFBF928494B94BEA1 /* Data */,
				AA79AB82B0ADCA926510B73E /* Filters */,
				74A391010038924F637D6752 /* Formatters */,
				42824E1F334B0C484AF4C594 /* Highlight */,
				031D7C33F3BF172E30664862 /* DataProviders */,
				AD1224C45A29A5C88D6B7450 /* Jobs */,
				E7589D3E7C2BD2449960AD59 /* Renderers */,
				D047819AB7170595896D6FE8 /* Utils */,
			);
			name = Charts;
			sourceTree = "<group>";
		};
		3B9DD76FCE8D873300A822C7 /* ChartDataSet */ = {
			isa = PBXGroup;
			children = (
				C9FE42E868A225C116537368 /* ChartBaseDataSet.swift */,
				C31AA65EA27776F8C653C7E8 /* BarChartDataSet.swift */,
				6D717F0808DE7EC8A4AE9C2A /* BarLineScatterCandleBubbleChartDataSet.swift */,
				B44829AF0ADA583F1F0279B7 /* BubbleChartDataSet.swift */,
				274116834B1B0345D622E027 /* CandleChartDataSet.swift */,
				6CEC0C69C89CE9B99F3B4409 /* ChartDataSet.swift */,
				A5A75AA73C5AA381DA517959 /* LineChartDataSet.swift */,
				45E31A4356CC6F283C29954B /* LineRadarChartDataSet.swift */,
				C58BD7B14BEA440783ED8D2B /* LineScatterCandleRadarChartDataSet.swift */,
				A4FB5E3761EF8B4D1E1E1014 /* PieChartDataSet.swift */,
				B1BA6B21CBDF77A15848994F /* RadarChartDataSet.swift */,
				CB1DD1A0F64266A10EE94194 /* ScatterChartDataSet.swift */,
			);
			name = ChartDataSet;
			sourceTree = "<group>";
		};
		42824E1F334B0C484AF4C594 /* Highlight */ = {
			isa = PBXGroup;
			children = (
				06AB297E20FA726500BAD505 /* Highlighter.swift */,
				543729805D897CC03E5F78D3 /* BarHighlighter.swift */,
				5983826927D825EF5F855C28 /* ChartHighlighter.swift */,
				2465CB73738EBAFB46C57288 /* CombinedHighlighter.swift */,
				3D64616883374310C505EC39 /* Highlight.swift */,
				33BE9A97FFA41D3D85CAFFC7 /* HorizontalBarHighlighter.swift */,
				7036F11832C017E26AC750A4 /* PieHighlighter.swift */,
				04F7B9DF1F2D66E7279771D4 /* PieRadarHighlighter.swift */,
				F368CF209744D8F3B85B1028 /* RadarHighlighter.swift */,
				0F099502DA50C56204E7B744 /* Range.swift */,
			);
			name = Highlight;
			sourceTree = "<group>";
		};
		51EF1986C9884C25EED1C2CB /* Components */ = {
			isa = PBXGroup;
			children = (
				4B7AEFBF4D85B9D2EAAB3071 /* AxisBase.swift */,
				F6DEBFAB1D73E944ED430B4F /* ChartLimitLine.swift */,
				C8C9A105A7DB64F39DDA648B /* ComponentBase.swift */,
				B137428B41C143D5115726C4 /* Description.swift */,
				596963A429D485E3894C4666 /* Marker.swift */,
				E64A75540C627E09080B402A /* Legend.swift */,
				9E7C673B9ED4340F550A9283 /* LegendEntry.swift */,
				392AAEB02DD7B351D92907C2 /* MarkerImage.swift */,
				48164CCD83C51B496533CB77 /* MarkerView.swift */,
				5225ABC3C0C2F65FC094EEBB /* XAxis.swift */,
				FB92A80F861C1362EED8D946 /* YAxis.swift */,
			);
			name = Components;
			sourceTree = "<group>";
		};
		74A391010038924F637D6752 /* Formatters */ = {
			isa = PBXGroup;
			children = (
				6A4770E0F75EFFC30707A7C8 /* DefaultAxisValueFormatter.swift */,
				D6C1BEFDF17404666C7B6054 /* DefaultFillFormatter.swift */,
				107D8F8163EE54D6D9E916B0 /* DefaultValueFormatter.swift */,
				0BD9DF16AF59680A3BB49452 /* AxisValueFormatter.swift */,
				818AC6B12505B7C0A53D62F9 /* FillFormatter.swift */,
				10DD0A02E3CF611BD11EBA9B /* IndexAxisValueFormatter.swift */,
				4EAA8AA30C377D54D22A577A /* ValueFormatter.swift */,
			);
			name = Formatters;
			sourceTree = "<group>";
		};
		865A1CF149F52850CAB7F177 = {
			isa = PBXGroup;
			children = (
				AB2D554102718F209377399E /* Products */,
				033FD152BB2F906750106A85 /* Frameworks */,
				20C350D33133A4D89BB365B1 /* Source */,
				D2C26AC015E753014C7571E4 /* Tests */,
			);
			sourceTree = "<group>";
		};
		8C531E3F3C3DE5843C93C3DA /* Charts */ = {
			isa = PBXGroup;
			children = (
				E783CFB4889A767C76510917 /* BarChartView.swift */,
				45C6D3723C4E001B119CA0C8 /* BarLineChartViewBase.swift */,
				4EED352A98860E031F13AFB7 /* BubbleChartView.swift */,
				BA1A58428DC4780BAB4EAADC /* CandleStickChartView.swift */,
				30EFAD7920F76360ADB3B5F5 /* ChartViewBase.swift */,
				11EF1FE22549E885C8F40738 /* CombinedChartView.swift */,
				6021C9E424C36116AEA78CC9 /* HorizontalBarChartView.swift */,
				0619A877C69A95ECCC440A44 /* LineChartView.swift */,
				9DCD13D558BA177D5952AD66 /* PieChartView.swift */,
				4A6C9631C69B2D772BBD9232 /* PieRadarChartViewBase.swift */,
				2440DB759AB93B4A928A3F6F /* RadarChartView.swift */,
				18462BFDD9DEE76D51D40503 /* ScatterChartView.swift */,
			);
			name = Charts;
			sourceTree = "<group>";
		};
		9613A7C800C7F065A823D587 /* Charts */ = {
			isa = PBXGroup;
			children = (
				5C3F5E1A69EC06E86505F7B1 /* BarChartTests.swift */,
				B66817452241E3CC00017CF1 /* HorizontalBarChartTests.swift */,
				7AB9062A28AAB9469752A954 /* ChartUtilsTests.swift */,
				2243BBFB1FF156D000B49D0B /* EquatableTests.swift */,
				B6BF9A551F91993A00E62A5D /* CombinedChartTests.swift */,
				D2E1819D72CD7B6C4A4E8048 /* LineChartTests.swift */,
				135F11CD20425AF600D655A3 /* PieChartTests.swift */,
				064989451F5C99C7006E8BB3 /* Snapshot.swift */,
				C03E6D8023DAAB2600083010 /* ChartDataTests.swift */,
			);
			name = Charts;
			sourceTree = "<group>";
		};
		A49C1F0F9CCD6E5C143C29F4 /* Animation */ = {
			isa = PBXGroup;
			children = (
				3976E5F9D60E30CD94CE6156 /* Animator.swift */,
				DFB762958EE8E6521563665D /* ChartAnimationEasing.swift */,
			);
			name = Animation;
			sourceTree = "<group>";
		};
		AA79AB82B0ADCA926510B73E /* Filters */ = {
			isa = PBXGroup;
			children = (
				93EF9709CF635BEE70D1ABC5 /* DataApproximator.swift */,
				9A26C8DA1F87B01700367599 /* DataApproximator+N.swift */,
			);
			name = Filters;
			sourceTree = "<group>";
		};
		AB2D554102718F209377399E /* Products */ = {
			isa = PBXGroup;
			children = (
				65AD9E95D9ED4DC0BD73A743 /* Charts.framework */,
				1CBBC58C6CE1EBEE9852CE41 /* ChartsTests.xctest */,
			);
			name = Products;
			sourceTree = "<group>";
		};
		AD1224C45A29A5C88D6B7450 /* Jobs */ = {
			isa = PBXGroup;
			children = (
				BA157EFF2F952192C11DF937 /* AnimatedMoveViewJob.swift */,
				710D7C9B2F1DB4A331EE405A /* AnimatedViewPortJob.swift */,
				4C2EA58CB336967198D30D20 /* AnimatedZoomViewJob.swift */,
				266E162DA8B29D9AEB6A9397 /* MoveViewJob.swift */,
				FA7BDB22C97F39A4B33E38A7 /* ViewPortJob.swift */,
				FB3A4F5987E58F3E5BE855F9 /* ZoomViewJob.swift */,
			);
			name = Jobs;
			sourceTree = "<group>";
		};
		BF662941E21BC049994B2598 /* Supporting Files */ = {
			isa = PBXGroup;
			children = (
				C574E1BC7E12D937A5471EF8 /* Info.plist */,
				41DDB768A1D033A34F0EF9E0 /* Media.xcassets */,
			);
			name = "Supporting Files";
			sourceTree = "<group>";
		};
		D047819AB7170595896D6FE8 /* Utils */ = {
			isa = PBXGroup;
			children = (
				F6227A646166E248F90F86AD /* ChartColorTemplates.swift */,
				3FDA09EF973925A110506799 /* ChartUtils.swift */,
				5A4CFFFB65819121595F06F1 /* Fill.swift */,
				3ED23C354AFE81818D78E645 /* Platform.swift */,
				97AD2D4520AF917100F9C24A /* Platform+Accessibility.swift */,
				C9AA36092355F01F00C97D93 /* Platform+Color.swift */,
				C9F3DC252355F791000C3215 /* Platform+Gestures.swift */,
				C9F3DC242355F791000C3215 /* Platform+Graphics.swift */,
				C9F3DC282355FA2F000C3215 /* Platform+Touch Handling.swift */,
				221CA2912588FCBC00C2DD1E /* Sequence+KeyPath.swift */,
				FF475B9593B9898853814340 /* Transformer.swift */,
				324C9127B53A8D39C8B49277 /* TransformerHorizontalBarChart.swift */,
				72EAEBB7CF73E33565FC2896 /* ViewPortHandler.swift */,
			);
			name = Utils;
			sourceTree = "<group>";
		};
		D2C26AC015E753014C7571E4 /* Tests */ = {
			isa = PBXGroup;
			children = (
				BF662941E21BC049994B2598 /* Supporting Files */,
				9613A7C800C7F065A823D587 /* Charts */,
			);
			name = Tests;
			sourceTree = "<group>";
		};
		DB2D9648877455028EBEAA8F /* DataSet Protocols */ = {
			isa = PBXGroup;
			children = (
				7A53A9E42FC07FFDACA937C1 /* BarChartDataSetProtocol.swift */,
				A5649B272BF3EBFC8A1EF0C1 /* BarLineScatterCandleBubbleChartDataSetProtocol.swift */,
				F3788EC55EF908B0805D7C2F /* BubbleChartDataSetProtocol.swift */,
				18BFB0A14A5C47A302A597D9 /* CandleChartDataSetProtocol.swift */,
				3A32510073A303CBB38E094A /* ChartDataSetProtocol.swift */,
				429E88F2729735DC092EE556 /* LineChartDataSetProtocol.swift */,
				4F7E6A99D82E6AE3804D5A39 /* LineRadarChartDataSetProtocol.swift */,
				9249AD9AEC8C85772365A128 /* LineScatterCandleRadarChartDataSetProtocol.swift */,
				DA2AA6CC89F809DCCD7605B4 /* PieChartDataSetProtocol.swift */,
				2EAD807534620E3B53327F04 /* RadarChartDataSetProtocol.swift */,
				219BC9CEA037F897E92E45D1 /* ScatterChartDataSetProtocol.swift */,
			);
			name = "DataSet Protocols";
			sourceTree = "<group>";
		};
		E7589D3E7C2BD2449960AD59 /* Renderers */ = {
			isa = PBXGroup;
			children = (
				F715DB2C56C9E0615542625B /* LegendRenderer.swift */,
				6F66B32AD8A878CBD6DB6ED2 /* Renderer.swift */,
				2227EA571FF1F219007D98D9 /* AxisRenderers */,
				2227EA581FF1F224007D98D9 /* ChartRenderers */,
				F7059584CB30EF419CFB3335 /* ShapeRenderer */,
			);
			name = Renderers;
			sourceTree = "<group>";
		};
		E9F158C8C566B26AFD775911 /* Supporting Files */ = {
			isa = PBXGroup;
			children = (
				910DBFE1DA1B2CA237A736DF /* Info.plist */,
				4F9922F0641F7955DC6CD324 /* Charts.h */,
			);
			name = "Supporting Files";
			sourceTree = "<group>";
		};
		F7059584CB30EF419CFB3335 /* ShapeRenderer */ = {
			isa = PBXGroup;
			children = (
				C52E8344160B5E689DA3C25C /* ChevronDownShapeRenderer.swift */,
				AA70259ED16FF80D8EEB0F94 /* ChevronUpShapeRenderer.swift */,
				ECE1B1623D3AF69CECAE8562 /* CircleShapeRenderer.swift */,
				823F7DB281C6C6F069A69605 /* CrossShapeRenderer.swift */,
				FA1D3D13180C2E3893A82546 /* ShapeRenderer.swift */,
				32FC01A016DFF1BA73AF9182 /* SquareShapeRenderer.swift */,
				C8FB6219B143F8F7DA762950 /* TriangleShapeRenderer.swift */,
				23D35CF6F9177D77B6B97AE1 /* XShapeRenderer.swift */,
			);
			name = ShapeRenderer;
			sourceTree = "<group>";
		};
/* End PBXGroup section */

/* Begin PBXHeadersBuildPhase section */
		B2B2DD73E237562739EE1F83 /* Headers */ = {
			isa = PBXHeadersBuildPhase;
			buildActionMask = 2147483647;
			files = (
				BEFD9518F3A74ACF8FA33308 /* Charts.h in Headers */,
			);
			runOnlyForDeploymentPostprocessing = 0;
		};
/* End PBXHeadersBuildPhase section */

/* Begin PBXNativeTarget section */
		A58A4ED274A941CA248EA921 /* Charts */ = {
			isa = PBXNativeTarget;
			buildConfigurationList = F1D4AA9E26EA32041FC0E3B6 /* Build configuration list for PBXNativeTarget "Charts" */;
			buildPhases = (
				B2B2DD73E237562739EE1F83 /* Headers */,
				B5996DB2D9B6F0DB0E9D3F3E /* Sources */,
				E257C254E738A8AE047C6FB6 /* Resources */,
				C16A09321DC2DCF289FF0E3B /* Frameworks */,
			);
			buildRules = (
			);
			dependencies = (
			);
			name = Charts;
			productName = Charts;
			productReference = 65AD9E95D9ED4DC0BD73A743 /* Charts.framework */;
			productType = "com.apple.product-type.framework";
		};
		F2749BD5443C1CB5FE2080C2 /* ChartsTests */ = {
			isa = PBXNativeTarget;
			buildConfigurationList = E61E9728E2BF9CC4048B13D5 /* Build configuration list for PBXNativeTarget "ChartsTests" */;
			buildPhases = (
				D6BF00523905132F162A7710 /* Build Dependencies */,
				E356A2384A2368AB3D2C7912 /* Sources */,
				5B102E31AA8399941CC6248D /* Resources */,
				77997192275C47C45A0A2E9A /* Frameworks */,
				6BA68666BDA3FCF79C2A6801 /* Copy Carthage Frameworks */,
			);
			buildRules = (
			);
			dependencies = (
				8676F8A013D87F9961E92465 /* PBXTargetDependency */,
			);
			name = ChartsTests;
			productName = ChartsTests;
			productReference = 1CBBC58C6CE1EBEE9852CE41 /* ChartsTests.xctest */;
			productType = "com.apple.product-type.bundle.unit-test";
		};
/* End PBXNativeTarget section */

/* Begin PBXProject section */
		193FC8DF32D250560C5F5D77 /* Project object */ = {
			isa = PBXProject;
			attributes = {
				LastSwiftUpdateCheck = 0830;
				LastUpgradeCheck = 1200;
				TargetAttributes = {
					A58A4ED274A941CA248EA921 = {
						LastSwiftMigration = 1150;
					};
					F2749BD5443C1CB5FE2080C2 = {
						LastSwiftMigration = 0900;
					};
				};
			};
			buildConfigurationList = 493FF4FB1D40FC7C51DDDA6B /* Build configuration list for PBXProject "Charts" */;
			compatibilityVersion = "Xcode 3.2";
			developmentRegion = en;
			hasScannedForEncodings = 0;
			knownRegions = (
				en,
				Base,
			);
			mainGroup = 865A1CF149F52850CAB7F177;
			productRefGroup = AB2D554102718F209377399E /* Products */;
			projectDirPath = "";
			projectRoot = "";
			targets = (
				A58A4ED274A941CA248EA921 /* Charts */,
				F2749BD5443C1CB5FE2080C2 /* ChartsTests */,
			);
		};
/* End PBXProject section */

/* Begin PBXResourcesBuildPhase section */
		5B102E31AA8399941CC6248D /* Resources */ = {
			isa = PBXResourcesBuildPhase;
			buildActionMask = 2147483647;
			files = (
				00B8BF5901C2D220357B0B2A /* Media.xcassets in Resources */,
			);
			runOnlyForDeploymentPostprocessing = 0;
		};
		E257C254E738A8AE047C6FB6 /* Resources */ = {
			isa = PBXResourcesBuildPhase;
			buildActionMask = 2147483647;
			files = (
			);
			runOnlyForDeploymentPostprocessing = 0;
		};
/* End PBXResourcesBuildPhase section */

/* Begin PBXShellScriptBuildPhase section */
		6BA68666BDA3FCF79C2A6801 /* Copy Carthage Frameworks */ = {
			isa = PBXShellScriptBuildPhase;
			buildActionMask = 2147483647;
			files = (
			);
			inputPaths = (
				FBSnapshotTestCase.framework,
			);
			name = "Copy Carthage Frameworks";
			outputPaths = (
			);
			runOnlyForDeploymentPostprocessing = 0;
			shellPath = /bin/sh;
			shellScript = " exec \"${SRCROOT}/scripts/copy-carthage-frameworks.sh\"";
		};
		D6BF00523905132F162A7710 /* Build Dependencies */ = {
			isa = PBXShellScriptBuildPhase;
			buildActionMask = 2147483647;
			files = (
			);
			name = "Build Dependencies";
			outputPaths = (
			);
			runOnlyForDeploymentPostprocessing = 0;
			shellPath = /bin/sh;
			shellScript = "exec \"${SRCROOT}/scripts/build-dependencies.sh\"";
		};
/* End PBXShellScriptBuildPhase section */

/* Begin PBXSourcesBuildPhase section */
		B5996DB2D9B6F0DB0E9D3F3E /* Sources */ = {
			isa = PBXSourcesBuildPhase;
			buildActionMask = 2147483647;
			files = (
				D819331DA581C7E0AC5F8CEF /* Animator.swift in Sources */,
				F5A209116FAC68F5903D0B46 /* ChartAnimationEasing.swift in Sources */,
				D29BBEF55C9CC90114919CD2 /* BarChartView.swift in Sources */,
				9F760570BCECB0BF5727AF90 /* BarLineChartViewBase.swift in Sources */,
				E4B2F363414E84C4D4B8A885 /* BubbleChartView.swift in Sources */,
				60EDF735AAB7195DCFA5FE4D /* CandleStickChartView.swift in Sources */,
				98E2EEF45E8933E4AD182D58 /* ChartViewBase.swift in Sources */,
				0CAF514A280FF6A14E2A1A23 /* CombinedChartView.swift in Sources */,
				A692D8BDE42717F69DB790BE /* HorizontalBarChartView.swift in Sources */,
				7E7561DE19DC7CABBE0B2D3A /* LineChartView.swift in Sources */,
				2876E17AEB1D92D7BBC4C38A /* PieChartView.swift in Sources */,
				0A772AEC08246FEC480673E5 /* PieRadarChartViewBase.swift in Sources */,
				6303DBDEE4FAB8E40D023BCE /* RadarChartView.swift in Sources */,
				5C457D9A50DA20869AD1739D /* ScatterChartView.swift in Sources */,
				48E875BBD6540BDE1C1B7D3D /* AxisBase.swift in Sources */,
				4390D74986A92DEF4F4F2BF0 /* ChartLimitLine.swift in Sources */,
				FDBDAFA7A5337C6E3992DACE /* ComponentBase.swift in Sources */,
				DBC9DB402CC9BB84B76968C4 /* Description.swift in Sources */,
				03960E8148C6AEDACE4B77CC /* Marker.swift in Sources */,
				ECE7EAE7179A7F57CE9BBD8F /* Legend.swift in Sources */,
				C9F3DC272355F791000C3215 /* Platform+Gestures.swift in Sources */,
				C20A62D8CB9120523D5FB650 /* LegendEntry.swift in Sources */,
				369DEB23452CB436A3A1A644 /* MarkerImage.swift in Sources */,
				9360348A04723E653FBC8B18 /* MarkerView.swift in Sources */,
				78084A4F1D850D5775BC139E /* XAxis.swift in Sources */,
				2FBA7E982EB57932B9F3E9B5 /* YAxis.swift in Sources */,
				E50D291A6B6E69BF0B56A67C /* ChartBaseDataSet.swift in Sources */,
				3395682A1E27756651FF6F4D /* BarChartData.swift in Sources */,
				45C459FA25DFCBE62FA6A06C /* BarChartDataEntry.swift in Sources */,
				17E994DA88777AA1D8CCFC58 /* BarChartDataSet.swift in Sources */,
				C9AA360A2355F01F00C97D93 /* Platform+Color.swift in Sources */,
				7C9CE6718D18859A35146098 /* BarLineScatterCandleBubbleChartData.swift in Sources */,
				53A91F6F86740E26FE733639 /* BarLineScatterCandleBubbleChartDataSet.swift in Sources */,
				E68CA3DC66EB638C956E09B8 /* BubbleChartData.swift in Sources */,
				C09E91F67A4AC43C277E7D82 /* BubbleChartDataEntry.swift in Sources */,
				63C0A21D145BFEDED5406E4D /* BubbleChartDataSet.swift in Sources */,
				DDE704689FDF2C0E0338488B /* CandleChartData.swift in Sources */,
				D50B0EC2BB2245F32E757C50 /* CandleChartDataEntry.swift in Sources */,
				383D68A13E1C3D6A251E5147 /* CandleChartDataSet.swift in Sources */,
				81892994002C0640AD858748 /* ChartData.swift in Sources */,
				EAEA60D22CA8C1B7E18D3F7D /* ChartDataEntry.swift in Sources */,
				7D546013F3A14FF5BB7F3294 /* ChartDataEntryBase.swift in Sources */,
				66A18A8EEBAAAC2EDA31ABEC /* ChartDataSet.swift in Sources */,
				331AA2C4BC34F56C23012F02 /* CombinedChartData.swift in Sources */,
				C04D269AD4A373FD2B621C43 /* LineChartData.swift in Sources */,
				95B6D6F35684292A62DBEA74 /* LineChartDataSet.swift in Sources */,
				7CB7F74752619B0270CCB0A9 /* LineRadarChartDataSet.swift in Sources */,
				FA07D034D9C3BC7795184ACA /* LineScatterCandleRadarChartDataSet.swift in Sources */,
				2C879FC24D7A15D70BE4063F /* PieChartData.swift in Sources */,
				23649EFC635A76022F07FFA6 /* PieChartDataEntry.swift in Sources */,
				B539114951455C35BADAE3F3 /* PieChartDataSet.swift in Sources */,
				0C52C70C6E6EA09BD7426386 /* RadarChartData.swift in Sources */,
				C2EFB4EC8C97FA9987F1B50D /* RadarChartDataEntry.swift in Sources */,
				221CA2922588FCBC00C2DD1E /* Sequence+KeyPath.swift in Sources */,
				E3B28EA1E21279DF3889BCE8 /* RadarChartDataSet.swift in Sources */,
				9A26C8DB1F87B01700367599 /* DataApproximator+N.swift in Sources */,
				2B791E64E7C4523B1A63F72A /* ScatterChartData.swift in Sources */,
				EB56849433A76B08606B73EB /* ScatterChartDataSet.swift in Sources */,
				C3F0DDB7F0A922F0BB7EDB8A /* BarChartDataSetProtocol.swift in Sources */,
				AF4AAF3709ED9DDF6362EAE8 /* BarLineScatterCandleBubbleChartDataSetProtocol.swift in Sources */,
				2C40CFFC8D88BEA70E0A50B0 /* BubbleChartDataSetProtocol.swift in Sources */,
				0D8A89398F9BD5DCC8D7F976 /* CandleChartDataSetProtocol.swift in Sources */,
				E8F0F4F47CD7D72B4EE5A794 /* ChartDataSetProtocol.swift in Sources */,
				F941C88BF814DF51C465CB95 /* LineChartDataSetProtocol.swift in Sources */,
				1311BEC21E9CC264E971EFAF /* LineRadarChartDataSetProtocol.swift in Sources */,
				146EE16342C2BADC92E45BF2 /* LineScatterCandleRadarChartDataSetProtocol.swift in Sources */,
				FAAD9FF6565DED2652188584 /* PieChartDataSetProtocol.swift in Sources */,
				83BBAF3EDC31FD452F8BF1DB /* RadarChartDataSetProtocol.swift in Sources */,
				50476F8E6662CAFC1EFE0723 /* ScatterChartDataSetProtocol.swift in Sources */,
				97E033CC0ABEF0F448DAFA8E /* DataApproximator.swift in Sources */,
				779B46E9F13A087BFA47D539 /* DefaultAxisValueFormatter.swift in Sources */,
				F744C510DA9B85C228BBB335 /* DefaultFillFormatter.swift in Sources */,
				B0D28C68BB9A958DC56EB214 /* DefaultValueFormatter.swift in Sources */,
				B13C74B4FF705D7B595D01EF /* AxisValueFormatter.swift in Sources */,
				B6C9F450D937B87224D29D5C /* FillFormatter.swift in Sources */,
				967EE2EDDE3337C5C4337C59 /* IndexAxisValueFormatter.swift in Sources */,
				A40ACF0CCE96EEE104B0463D /* ValueFormatter.swift in Sources */,
				C9F3DC262355F791000C3215 /* Platform+Graphics.swift in Sources */,
				3CBE95F1E9394FA08CDCF31E /* BarHighlighter.swift in Sources */,
				D326491E8BCDE54A0921E137 /* ChartHighlighter.swift in Sources */,
				64FA1EDB4DC1F65727D52D10 /* CombinedHighlighter.swift in Sources */,
				758EB1C75063ED3373542F3B /* Highlight.swift in Sources */,
				4E98788ABEF6496C23F3E6C6 /* HorizontalBarHighlighter.swift in Sources */,
				73EDF662AD989E930D365B72 /* PieHighlighter.swift in Sources */,
				3097296AC7FFA994FE4AD312 /* PieRadarHighlighter.swift in Sources */,
				C33E1AF5471A60BA42DAF52E /* RadarHighlighter.swift in Sources */,
				9C91C151608E2D6E19B1EAD1 /* Range.swift in Sources */,
				00BC23EF0E04E17188344403 /* BarChartDataProvider.swift in Sources */,
				28FEE609C5B22FD64C7E5D10 /* BarLineScatterCandleBubbleChartDataProvider.swift in Sources */,
				4272DA5D44AF7DA05A5A8287 /* BubbleChartDataProvider.swift in Sources */,
				30DCC4BAA5601B154ABADA13 /* CandleChartDataProvider.swift in Sources */,
				FD37AAC0270F390FFC470A65 /* ChartDataProvider.swift in Sources */,
				C9F3DC292355FA2F000C3215 /* Platform+Touch Handling.swift in Sources */,
				65EA404AE098EBCE8D5DE04B /* CombinedChartDataProvider.swift in Sources */,
				2BA03CEC36BADCF682F1328B /* LineChartDataProvider.swift in Sources */,
				0511E43EF3FD2CDE7F7F15DB /* ScatterChartDataProvider.swift in Sources */,
				06AB297F20FA726600BAD505 /* Highlighter.swift in Sources */,
				7EE6EFE70CF4D8B09CAFCD01 /* AnimatedMoveViewJob.swift in Sources */,
				CC7F8198A13249B5DEBBF25E /* AnimatedViewPortJob.swift in Sources */,
				0577C2B38BCE4C871F262714 /* AnimatedZoomViewJob.swift in Sources */,
				02A6E6E1A82A27A66B8D08C4 /* MoveViewJob.swift in Sources */,
				9400725714D0DA707DDECD2E /* ViewPortJob.swift in Sources */,
				AEE9C4E4AC02B8FB3CD21975 /* ZoomViewJob.swift in Sources */,
				ECECC58CEF03B1718F8267E8 /* AxisRenderer.swift in Sources */,
				23FA50B2730D8C7ACA091C4F /* BarChartRenderer.swift in Sources */,
				219192CA6B4895319AB49DCA /* BarLineScatterCandleBubbleRenderer.swift in Sources */,
				56E0F5EA9255B9B92876E040 /* BubbleChartRenderer.swift in Sources */,
				8BCCD709AACC565613D9DA68 /* CandleStickChartRenderer.swift in Sources */,
				F37B07008B8AE7F3909FFB9C /* DataRenderer.swift in Sources */,
				05253AFC448C107DEF54C2FE /* CombinedChartRenderer.swift in Sources */,
				F100D68395F169B93590FA96 /* HorizontalBarChartRenderer.swift in Sources */,
				2B821AAC3EBD60A73EACBCE6 /* LegendRenderer.swift in Sources */,
				5F96E95C7073D21EFE02BCF7 /* LineChartRenderer.swift in Sources */,
				24151B0729D77251A8494D70 /* LineRadarRenderer.swift in Sources */,
				B6DCC229615EFE706F64A37D /* LineScatterCandleRadarRenderer.swift in Sources */,
				795E100895C24049509F1EDE /* PieChartRenderer.swift in Sources */,
				97AD2D4620AF917100F9C24A /* Platform+Accessibility.swift in Sources */,
				69EA073EDF75D49ABE1715D6 /* RadarChartRenderer.swift in Sources */,
				CEF68F42A5390A73113F3663 /* Renderer.swift in Sources */,
				796D3E63A37A95FD9D1AB9A1 /* ChevronDownShapeRenderer.swift in Sources */,
				F103D90FC5DEEA0D7BB4407E /* ChevronUpShapeRenderer.swift in Sources */,
				B85DEB06B4C1AFFC8A0E3295 /* CircleShapeRenderer.swift in Sources */,
				0529DD51622C8769C1121F90 /* CrossShapeRenderer.swift in Sources */,
				8A9FF54E2075A9047CC8E953 /* ShapeRenderer.swift in Sources */,
				8EF7B3FBE37F72CC030CD865 /* SquareShapeRenderer.swift in Sources */,
				8F4B1A9060472764073DFA0B /* TriangleShapeRenderer.swift in Sources */,
				93A94E1FF55041A6032891FE /* XShapeRenderer.swift in Sources */,
				5DC9BC1B6C128B2C9995AB84 /* ScatterChartRenderer.swift in Sources */,
				41BEBF8BDB9DC403B5697D67 /* XAxisRenderer.swift in Sources */,
				2A94F1724FEA9E16A81A8E1F /* XAxisRendererHorizontalBarChart.swift in Sources */,
				4FACC6FD308AFB231EB4A93D /* XAxisRendererRadarChart.swift in Sources */,
				41B13F3179ACB5A3837C6E55 /* YAxisRenderer.swift in Sources */,
				846AC09831FA93F66732591B /* YAxisRendererHorizontalBarChart.swift in Sources */,
				11F68AA2EBF822D7208EE002 /* YAxisRendererRadarChart.swift in Sources */,
				40C82F2209E1BA9E41E8F3DA /* ChartColorTemplates.swift in Sources */,
				CB785FE9B6B312408D17BC3B /* ChartUtils.swift in Sources */,
				8102A555DD6C93AC1290EA7C /* Fill.swift in Sources */,
				E9FF0ECB5E0CA92DBF4C1BC4 /* Platform.swift in Sources */,
				DE0F434FE8C24C52B023370F /* Transformer.swift in Sources */,
				8A463E2947F211C594CA5E95 /* TransformerHorizontalBarChart.swift in Sources */,
				515E286E6C47594D3FFA3DD1 /* ViewPortHandler.swift in Sources */,
			);
			runOnlyForDeploymentPostprocessing = 0;
		};
		E356A2384A2368AB3D2C7912 /* Sources */ = {
			isa = PBXSourcesBuildPhase;
			buildActionMask = 2147483647;
			files = (
				3B11556EB7DC034E2FC958E4 /* BarChartTests.swift in Sources */,
				8E1192F7A7152E9DA92C56A9 /* ChartUtilsTests.swift in Sources */,
				2243BBFD1FF156EC00B49D0B /* EquatableTests.swift in Sources */,
				B6BF9A561F91993A00E62A5D /* CombinedChartTests.swift in Sources */,
				2BF85BEA981B359A65E9BF67 /* LineChartTests.swift in Sources */,
				B66817462241E3CC00017CF1 /* HorizontalBarChartTests.swift in Sources */,
				135F11CE20425AF600D655A3 /* PieChartTests.swift in Sources */,
				064989461F5C99C7006E8BB3 /* Snapshot.swift in Sources */,
				C03E6D8123DAAB2600083010 /* ChartDataTests.swift in Sources */,
			);
			runOnlyForDeploymentPostprocessing = 0;
		};
/* End PBXSourcesBuildPhase section */

/* Begin PBXTargetDependency section */
		8676F8A013D87F9961E92465 /* PBXTargetDependency */ = {
			isa = PBXTargetDependency;
			name = Charts;
			target = A58A4ED274A941CA248EA921 /* Charts */;
			targetProxy = C2005F425A98942473657ED2 /* PBXContainerItemProxy */;
		};
/* End PBXTargetDependency section */

/* Begin XCBuildConfiguration section */
		0EF2164C35AB4D391B503317 /* Debug */ = {
			isa = XCBuildConfiguration;
			buildSettings = {
				APPLICATION_EXTENSION_API_ONLY = YES;
				COMBINE_HIDPI_IMAGES = YES;
				CURRENT_PROJECT_VERSION = 1;
				DEBUG_INFORMATION_FORMAT = dwarf;
				DEFINES_MODULE = YES;
				DYLIB_COMPATIBILITY_VERSION = 1;
				DYLIB_CURRENT_VERSION = 1;
				DYLIB_INSTALL_NAME_BASE = "@rpath";
				ENABLE_STRICT_OBJC_MSGSEND = YES;
				FRAMEWORK_VERSION = A;
				GCC_NO_COMMON_BLOCKS = YES;
				INFOPLIST_FILE = "Source/Supporting Files/Info.plist";
				INSTALL_PATH = "$(LOCAL_LIBRARY_DIR)/Frameworks";
				IPHONEOS_DEPLOYMENT_TARGET = 9.0;
				LD_RUNPATH_SEARCH_PATHS = "$(inherited) @executable_path/../Frameworks @loader_path/Frameworks";
				MACOSX_DEPLOYMENT_TARGET = 10.11;
<<<<<<< HEAD
				MARKETING_VERSION = 3.6.1;
=======
				MARKETING_VERSION = 4.0.0;
>>>>>>> 0aa2b76e
				MTL_ENABLE_DEBUG_INFO = YES;
				PRODUCT_BUNDLE_IDENTIFIER = com.dcg.Charts;
				PRODUCT_NAME = "$(TARGET_NAME)";
				SDKROOT = macosx;
				SKIP_INSTALL = YES;
				SUPPORTED_PLATFORMS = "macosx iphoneos iphonesimulator appletvos appletvsimulator";
				SWIFT_ACTIVE_COMPILATION_CONDITIONS = DEBUG;
				SWIFT_OPTIMIZATION_LEVEL = "-Onone";
				SWIFT_VERSION = 5.0;
				TVOS_DEPLOYMENT_TARGET = 9.0;
				VERSIONING_SYSTEM = "apple-generic";
				VERSION_INFO_PREFIX = "";
			};
			name = Debug;
		};
		4DD0BFDA94D4BC68192A1895 /* Debug */ = {
			isa = XCBuildConfiguration;
			buildSettings = {
				APPLICATION_EXTENSION_API_ONLY = NO;
				DEBUG_INFORMATION_FORMAT = dwarf;
				ENABLE_STRICT_OBJC_MSGSEND = YES;
				"FRAMEWORK_SEARCH_PATHS[sdk=appletv*]" = (
					"$(SRCROOT)/Carthage/Build/tvOS/",
					"$(inherited)",
				);
				"FRAMEWORK_SEARCH_PATHS[sdk=iphone*]" = (
					"$(SRCROOT)/Carthage/Build/iOS/",
					"$(inherited)",
				);
				GCC_NO_COMMON_BLOCKS = YES;
				INFOPLIST_FILE = "Tests/Supporting Files/Info.plist";
				IPHONEOS_DEPLOYMENT_TARGET = 9.0;
				LD_RUNPATH_SEARCH_PATHS = "$(inherited) @executable_path/Frameworks @loader_path/Frameworks";
				"LD_RUNPATH_SEARCH_PATHS[sdk=macosx*]" = "$(inherited) @executable_path/../Frameworks @loader_path/../Frameworks";
				MTL_ENABLE_DEBUG_INFO = YES;
				PRODUCT_BUNDLE_IDENTIFIER = com.dcg.ChartsTests;
				PRODUCT_NAME = "$(TARGET_NAME)";
				SDKROOT = macosx;
				SUPPORTED_PLATFORMS = "iphoneos iphonesimulator appletvos appletvsimulator";
				SWIFT_ACTIVE_COMPILATION_CONDITIONS = DEBUG;
				SWIFT_OPTIMIZATION_LEVEL = "-Onone";
				SWIFT_VERSION = 5.0;
				TVOS_DEPLOYMENT_TARGET = 9.0;
			};
			name = Debug;
		};
		A17F60813C38081A2F1803D4 /* Release */ = {
			isa = XCBuildConfiguration;
			buildSettings = {
				ALWAYS_SEARCH_USER_PATHS = NO;
				CLANG_ANALYZER_LOCALIZABILITY_NONLOCALIZED = YES;
				CLANG_ANALYZER_NONNULL = YES;
				CLANG_ANALYZER_NUMBER_OBJECT_CONVERSION = YES;
				CLANG_CXX_LANGUAGE_STANDARD = "gnu++0x";
				CLANG_CXX_LIBRARY = "libc++";
				CLANG_ENABLE_MODULES = YES;
				CLANG_ENABLE_OBJC_ARC = YES;
				CLANG_WARN_BLOCK_CAPTURE_AUTORELEASING = YES;
				CLANG_WARN_BOOL_CONVERSION = YES;
				CLANG_WARN_COMMA = YES;
				CLANG_WARN_CONSTANT_CONVERSION = YES;
				CLANG_WARN_DEPRECATED_OBJC_IMPLEMENTATIONS = YES;
				CLANG_WARN_DIRECT_OBJC_ISA_USAGE = YES;
				CLANG_WARN_DOCUMENTATION_COMMENTS = YES;
				CLANG_WARN_EMPTY_BODY = YES;
				CLANG_WARN_ENUM_CONVERSION = YES;
				CLANG_WARN_INFINITE_RECURSION = YES;
				CLANG_WARN_INT_CONVERSION = YES;
				CLANG_WARN_NON_LITERAL_NULL_CONVERSION = YES;
				CLANG_WARN_OBJC_IMPLICIT_RETAIN_SELF = YES;
				CLANG_WARN_OBJC_LITERAL_CONVERSION = YES;
				CLANG_WARN_OBJC_ROOT_CLASS = YES;
				CLANG_WARN_QUOTED_INCLUDE_IN_FRAMEWORK_HEADER = YES;
				CLANG_WARN_RANGE_LOOP_ANALYSIS = YES;
				CLANG_WARN_STRICT_PROTOTYPES = YES;
				CLANG_WARN_SUSPICIOUS_MOVE = YES;
				CLANG_WARN_UNREACHABLE_CODE = YES;
				CLANG_WARN__DUPLICATE_METHOD_MATCH = YES;
				CODE_SIGN_IDENTITY = "";
				COMBINE_HIDPI_IMAGES = YES;
				COPY_PHASE_STRIP = YES;
				ENABLE_NS_ASSERTIONS = NO;
				ENABLE_STRICT_OBJC_MSGSEND = YES;
				GCC_C_LANGUAGE_STANDARD = gnu99;
				GCC_NO_COMMON_BLOCKS = YES;
				GCC_WARN_64_TO_32_BIT_CONVERSION = YES;
				GCC_WARN_ABOUT_RETURN_TYPE = YES;
				GCC_WARN_UNDECLARED_SELECTOR = YES;
				GCC_WARN_UNINITIALIZED_AUTOS = YES;
				GCC_WARN_UNUSED_FUNCTION = YES;
				GCC_WARN_UNUSED_VARIABLE = YES;
				SDKROOT = macosx;
				SWIFT_OPTIMIZATION_LEVEL = "-Owholemodule";
				SWIFT_VERSION = 5.0;
				TARGETED_DEVICE_FAMILY = "1,2,3,4";
				VALIDATE_PRODUCT = YES;
			};
			name = Release;
		};
		C5C79E736CA16C93F421E934 /* Debug */ = {
			isa = XCBuildConfiguration;
			buildSettings = {
				ALWAYS_SEARCH_USER_PATHS = NO;
				CLANG_ANALYZER_LOCALIZABILITY_NONLOCALIZED = YES;
				CLANG_ANALYZER_NONNULL = YES;
				CLANG_ANALYZER_NUMBER_OBJECT_CONVERSION = YES;
				CLANG_CXX_LANGUAGE_STANDARD = "gnu++0x";
				CLANG_CXX_LIBRARY = "libc++";
				CLANG_ENABLE_MODULES = YES;
				CLANG_ENABLE_OBJC_ARC = YES;
				CLANG_WARN_BLOCK_CAPTURE_AUTORELEASING = YES;
				CLANG_WARN_BOOL_CONVERSION = YES;
				CLANG_WARN_COMMA = YES;
				CLANG_WARN_CONSTANT_CONVERSION = YES;
				CLANG_WARN_DEPRECATED_OBJC_IMPLEMENTATIONS = YES;
				CLANG_WARN_DIRECT_OBJC_ISA_USAGE = YES;
				CLANG_WARN_DOCUMENTATION_COMMENTS = YES;
				CLANG_WARN_EMPTY_BODY = YES;
				CLANG_WARN_ENUM_CONVERSION = YES;
				CLANG_WARN_INFINITE_RECURSION = YES;
				CLANG_WARN_INT_CONVERSION = YES;
				CLANG_WARN_NON_LITERAL_NULL_CONVERSION = YES;
				CLANG_WARN_OBJC_IMPLICIT_RETAIN_SELF = YES;
				CLANG_WARN_OBJC_LITERAL_CONVERSION = YES;
				CLANG_WARN_OBJC_ROOT_CLASS = YES;
				CLANG_WARN_QUOTED_INCLUDE_IN_FRAMEWORK_HEADER = YES;
				CLANG_WARN_RANGE_LOOP_ANALYSIS = YES;
				CLANG_WARN_STRICT_PROTOTYPES = YES;
				CLANG_WARN_SUSPICIOUS_MOVE = YES;
				CLANG_WARN_UNREACHABLE_CODE = YES;
				CLANG_WARN__DUPLICATE_METHOD_MATCH = YES;
				CODE_SIGN_IDENTITY = "";
				COMBINE_HIDPI_IMAGES = YES;
				COPY_PHASE_STRIP = NO;
				ENABLE_STRICT_OBJC_MSGSEND = YES;
				ENABLE_TESTABILITY = YES;
				GCC_C_LANGUAGE_STANDARD = gnu99;
				GCC_DYNAMIC_NO_PIC = NO;
				GCC_NO_COMMON_BLOCKS = YES;
				GCC_OPTIMIZATION_LEVEL = 0;
				GCC_PREPROCESSOR_DEFINITIONS = (
					"DEBUG=1",
					"$(inherited)",
				);
				GCC_SYMBOLS_PRIVATE_EXTERN = NO;
				GCC_WARN_64_TO_32_BIT_CONVERSION = YES;
				GCC_WARN_ABOUT_RETURN_TYPE = YES;
				GCC_WARN_UNDECLARED_SELECTOR = YES;
				GCC_WARN_UNINITIALIZED_AUTOS = YES;
				GCC_WARN_UNUSED_FUNCTION = YES;
				GCC_WARN_UNUSED_VARIABLE = YES;
				ONLY_ACTIVE_ARCH = YES;
				SDKROOT = macosx;
				SWIFT_OPTIMIZATION_LEVEL = "-Owholemodule";
				SWIFT_VERSION = 5.0;
				TARGETED_DEVICE_FAMILY = "1,2,3,4";
			};
			name = Debug;
		};
		D9365FBCFFEE9FCFC79EC4C7 /* Release */ = {
			isa = XCBuildConfiguration;
			buildSettings = {
				APPLICATION_EXTENSION_API_ONLY = YES;
				COMBINE_HIDPI_IMAGES = YES;
				CURRENT_PROJECT_VERSION = 1;
				DEBUG_INFORMATION_FORMAT = "dwarf-with-dsym";
				DEFINES_MODULE = YES;
				DYLIB_COMPATIBILITY_VERSION = 1;
				DYLIB_CURRENT_VERSION = 1;
				DYLIB_INSTALL_NAME_BASE = "@rpath";
				ENABLE_STRICT_OBJC_MSGSEND = YES;
				FRAMEWORK_VERSION = A;
				GCC_NO_COMMON_BLOCKS = YES;
				INFOPLIST_FILE = "Source/Supporting Files/Info.plist";
				INSTALL_PATH = "$(LOCAL_LIBRARY_DIR)/Frameworks";
				IPHONEOS_DEPLOYMENT_TARGET = 9.0;
				LD_RUNPATH_SEARCH_PATHS = "$(inherited) @executable_path/../Frameworks @loader_path/Frameworks";
				MACOSX_DEPLOYMENT_TARGET = 10.11;
<<<<<<< HEAD
				MARKETING_VERSION = 3.6.1;
=======
				MARKETING_VERSION = 4.0.0;
>>>>>>> 0aa2b76e
				MTL_ENABLE_DEBUG_INFO = NO;
				PRODUCT_BUNDLE_IDENTIFIER = com.dcg.Charts;
				PRODUCT_NAME = "$(TARGET_NAME)";
				SDKROOT = macosx;
				SKIP_INSTALL = YES;
				SUPPORTED_PLATFORMS = "macosx iphoneos iphonesimulator appletvos appletvsimulator";
				SWIFT_OPTIMIZATION_LEVEL = "-Owholemodule";
				SWIFT_VERSION = 5.0;
				TVOS_DEPLOYMENT_TARGET = 9.0;
				VERSIONING_SYSTEM = "apple-generic";
				VERSION_INFO_PREFIX = "";
			};
			name = Release;
		};
		FA978B0A385680C0086D4D49 /* Release */ = {
			isa = XCBuildConfiguration;
			buildSettings = {
				APPLICATION_EXTENSION_API_ONLY = NO;
				DEBUG_INFORMATION_FORMAT = "dwarf-with-dsym";
				ENABLE_STRICT_OBJC_MSGSEND = YES;
				"FRAMEWORK_SEARCH_PATHS[sdk=appletv*]" = (
					"$(SRCROOT)/Carthage/Build/tvOS/",
					"$(inherited)",
				);
				"FRAMEWORK_SEARCH_PATHS[sdk=iphone*]" = (
					"$(SRCROOT)/Carthage/Build/iOS/",
					"$(inherited)",
				);
				GCC_NO_COMMON_BLOCKS = YES;
				INFOPLIST_FILE = "Tests/Supporting Files/Info.plist";
				IPHONEOS_DEPLOYMENT_TARGET = 9.0;
				LD_RUNPATH_SEARCH_PATHS = "$(inherited) @executable_path/Frameworks @loader_path/Frameworks";
				"LD_RUNPATH_SEARCH_PATHS[sdk=macosx*]" = "$(inherited) @executable_path/../Frameworks @loader_path/../Frameworks";
				MTL_ENABLE_DEBUG_INFO = NO;
				PRODUCT_BUNDLE_IDENTIFIER = com.dcg.ChartsTests;
				PRODUCT_NAME = "$(TARGET_NAME)";
				SDKROOT = macosx;
				SUPPORTED_PLATFORMS = "iphoneos iphonesimulator appletvos appletvsimulator";
				SWIFT_OPTIMIZATION_LEVEL = "-Owholemodule";
				SWIFT_VERSION = 5.0;
				TVOS_DEPLOYMENT_TARGET = 9.0;
			};
			name = Release;
		};
/* End XCBuildConfiguration section */

/* Begin XCConfigurationList section */
		493FF4FB1D40FC7C51DDDA6B /* Build configuration list for PBXProject "Charts" */ = {
			isa = XCConfigurationList;
			buildConfigurations = (
				C5C79E736CA16C93F421E934 /* Debug */,
				A17F60813C38081A2F1803D4 /* Release */,
			);
			defaultConfigurationIsVisible = 0;
			defaultConfigurationName = Release;
		};
		E61E9728E2BF9CC4048B13D5 /* Build configuration list for PBXNativeTarget "ChartsTests" */ = {
			isa = XCConfigurationList;
			buildConfigurations = (
				FA978B0A385680C0086D4D49 /* Release */,
				4DD0BFDA94D4BC68192A1895 /* Debug */,
			);
			defaultConfigurationIsVisible = 0;
			defaultConfigurationName = Release;
		};
		F1D4AA9E26EA32041FC0E3B6 /* Build configuration list for PBXNativeTarget "Charts" */ = {
			isa = XCConfigurationList;
			buildConfigurations = (
				D9365FBCFFEE9FCFC79EC4C7 /* Release */,
				0EF2164C35AB4D391B503317 /* Debug */,
			);
			defaultConfigurationIsVisible = 0;
			defaultConfigurationName = Release;
		};
/* End XCConfigurationList section */
	};
	rootObject = 193FC8DF32D250560C5F5D77 /* Project object */;
}<|MERGE_RESOLUTION|>--- conflicted
+++ resolved
@@ -1052,11 +1052,7 @@
 				IPHONEOS_DEPLOYMENT_TARGET = 9.0;
 				LD_RUNPATH_SEARCH_PATHS = "$(inherited) @executable_path/../Frameworks @loader_path/Frameworks";
 				MACOSX_DEPLOYMENT_TARGET = 10.11;
-<<<<<<< HEAD
-				MARKETING_VERSION = 3.6.1;
-=======
-				MARKETING_VERSION = 4.0.0;
->>>>>>> 0aa2b76e
+				MARKETING_VERSION = 4.0.1;
 				MTL_ENABLE_DEBUG_INFO = YES;
 				PRODUCT_BUNDLE_IDENTIFIER = com.dcg.Charts;
 				PRODUCT_NAME = "$(TARGET_NAME)";
@@ -1235,11 +1231,7 @@
 				IPHONEOS_DEPLOYMENT_TARGET = 9.0;
 				LD_RUNPATH_SEARCH_PATHS = "$(inherited) @executable_path/../Frameworks @loader_path/Frameworks";
 				MACOSX_DEPLOYMENT_TARGET = 10.11;
-<<<<<<< HEAD
-				MARKETING_VERSION = 3.6.1;
-=======
-				MARKETING_VERSION = 4.0.0;
->>>>>>> 0aa2b76e
+				MARKETING_VERSION = 4.0.1;
 				MTL_ENABLE_DEBUG_INFO = NO;
 				PRODUCT_BUNDLE_IDENTIFIER = com.dcg.Charts;
 				PRODUCT_NAME = "$(TARGET_NAME)";
