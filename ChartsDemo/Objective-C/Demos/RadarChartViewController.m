--- conflicted
+++ resolved
@@ -12,17 +12,7 @@
 #import "RadarChartViewController.h"
 #import "ChartsDemo-Swift.h"
 
-<<<<<<< HEAD
-@interface RadarChartViewController () <ChartViewDelegate, ChartAxisValueFormatter>
-{
-    NSArray<NSString *> *activities;
-    UIColor *originalBarBgColor;
-    UIColor *originalBarTintColor;
-    UIBarStyle originalBarStyle;
-}
-=======
 @interface RadarChartViewController () <ChartViewDelegate, IChartAxisValueFormatter>
->>>>>>> ab79255d
 
 @property (nonatomic, strong) IBOutlet RadarChartView *chartView;
 @property (nonatomic, strong) NSArray<NSString *> *activities;
@@ -273,7 +263,7 @@
     NSLog(@"chartValueNothingSelected");
 }
 
-#pragma mark - AxisValueFormatter
+#pragma mark - IAxisValueFormatter
 
 - (NSString *)stringForValue:(double)value
                         axis:(ChartAxisBase *)axis
