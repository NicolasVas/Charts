--- conflicted
+++ resolved
@@ -166,13 +166,7 @@
     {
         get
         {
-<<<<<<< HEAD
             if _axisValueFormatter == nil
-=======
-            if _axisValueFormatter is DefaultAxisValueFormatter,
-                (_axisValueFormatter as! DefaultAxisValueFormatter).hasAutoDecimals,
-                (_axisValueFormatter as! DefaultAxisValueFormatter).decimals != decimals
->>>>>>> 9275d373
             {
                 _axisValueFormatter = DefaultAxisValueFormatter(decimals: decimals)
             }
