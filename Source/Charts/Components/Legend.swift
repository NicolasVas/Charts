--- conflicted
+++ resolved
@@ -98,11 +98,7 @@
     @objc open var direction: Direction = Direction.leftToRight
 
     @objc open var font: NSUIFont = NSUIFont.systemFont(ofSize: 10.0)
-<<<<<<< HEAD
-    @objc open var textColor = NSUIColor.label
-=======
     @objc open var textColor = NSUIColor.labelOrBlack
->>>>>>> a5fda8fe
 
     /// The form/shape of the legend forms
     @objc open var form = Form.square
