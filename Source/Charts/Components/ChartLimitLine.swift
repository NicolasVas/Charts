--- conflicted
+++ resolved
@@ -34,11 +34,7 @@
     @objc open var lineDashPhase = CGFloat(0.0)
     @objc open var lineDashLengths: [CGFloat]?
     
-<<<<<<< HEAD
-    @objc open var valueTextColor = NSUIColor.label
-=======
     @objc open var valueTextColor = NSUIColor.labelOrBlack
->>>>>>> a5fda8fe
     @objc open var valueFont = NSUIFont.systemFont(ofSize: 13.0)
     
     @objc open var drawLabelEnabled = true
