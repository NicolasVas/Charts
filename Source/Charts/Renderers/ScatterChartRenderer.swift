--- conflicted
+++ resolved
@@ -122,19 +122,15 @@
             
             for i in scatterData.indices
             {
+                guard shouldDrawValues(forDataSet: dataSet)
+                    else { continue }
+                
                 let dataSet = dataSets[i]
-                guard let
-                    formatter = dataSet.valueFormatter,
-                    shouldDrawValues(forDataSet: dataSet)
-                    else { continue }
                 
                 let valueFont = dataSet.valueFont
                 
-<<<<<<< HEAD
-=======
                 let formatter = dataSet.valueFormatter
                 
->>>>>>> 9275d373
                 let trans = dataProvider.getTransformer(forAxis: dataSet.axisDependency)
                 let valueToPixelMatrix = trans.valueToPixelMatrix
                 
