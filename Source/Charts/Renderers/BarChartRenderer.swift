--- conflicted
+++ resolved
@@ -18,10 +18,6 @@
 
 open class BarChartRenderer: BarLineScatterCandleBubbleRenderer
 {
-<<<<<<< HEAD
-    private typealias Buffer = [CGRect]
-
-=======
     /// A nested array of elements ordered logically (i.e not in visual/drawing order) for use with VoiceOver
     ///
     /// Its use is apparent when there are multiple data sets, since we want to read bars in left to right order,
@@ -44,12 +40,8 @@
     /// The ````internal```` specifier is to allow subclasses (HorizontalBar) to populate the same array
     internal lazy var accessibilityOrderedElements: [[NSUIAccessibilityElement]] = accessibilityCreateEmptyOrderedElements()
 
-    private class Buffer
-    {
-        var rects = [CGRect]()
-    }
-    
->>>>>>> 61eb6e6b
+    private typealias Buffer = [CGRect]
+    
     @objc open weak var dataProvider: BarChartDataProvider?
     
     @objc public init(dataProvider: BarChartDataProvider, animator: Animator, viewPortHandler: ViewPortHandler)
@@ -106,7 +98,6 @@
         for i in (0..<dataSet.entryCount).clamped(to: 0..<Int(ceil(Double(dataSet.entryCount) * animator.phaseX)))
         {
             guard let e = dataSet.entryForIndex(i) as? BarChartDataEntry else { continue }
-<<<<<<< HEAD
 
             let x = CGFloat(e.x)
             let left = x - barWidthHalf
@@ -115,61 +106,6 @@
             var y = e.y
 
             if containsStacks, let vals = e.yValues
-=======
-            
-            let vals = e.yValues
-
-            x = e.x
-            y = e.y
-
-            if !containsStacks || vals == nil
-            {
-                let left = CGFloat(x - barWidthHalf)
-                let right = CGFloat(x + barWidthHalf)
-                var top = isInverted
-                    ? (y <= 0.0 ? CGFloat(y) : 0)
-                    : (y >= 0.0 ? CGFloat(y) : 0)
-                var bottom = isInverted
-                    ? (y >= 0.0 ? CGFloat(y) : 0)
-                    : (y <= 0.0 ? CGFloat(y) : 0)
-
-                // multiply the height of the rect with the phase
-                if top > 0
-                {
-                    top *= CGFloat(phaseY)
-                }
-                else
-                {
-                    bottom *= CGFloat(phaseY)
-                }
-
-                // When drawing with an auto calculated y-axis minimum, the renderer actually draws each bar from 0
-                // to the required value. This drawn bar is then clipped to the visible chart rect in BarLineChartViewBase's draw(rect:) using clipDataToContent.
-                // While this works fine when calculating the bar rects for drawing, it causes the accessibilityFrames to be oversized in some cases.
-                // This offset attempts to undo that unnecessary drawing when calculating barRects, particularly when not using custom axis minima.
-                // This allows the minimum to still be visually non zero, but the rects are only drawn where necessary.
-                // This offset calculation also avoids cases where there are positive/negative values mixed, since those won't need this offset.
-                var offset: CGFloat = 0.0
-                if let offsetView = dataProvider as? BarChartView {
-
-                    let offsetAxis = offsetView.leftAxis.isEnabled ? offsetView.leftAxis : offsetView.rightAxis
-
-                    if barData.yMin.sign != barData.yMax.sign { offset = 0.0 }
-                    else if !offsetAxis._customAxisMin {
-                        offset = CGFloat(offsetAxis.axisMinimum)
-                    }
-                }
-
-                barRect.origin.x = left
-                barRect.size.width = right - left
-                barRect.origin.y = top
-                barRect.size.height = bottom - top + offset
-
-                buffer.rects[bufferIndex] = barRect
-                bufferIndex += 1
-            }
-            else
->>>>>>> 61eb6e6b
             {
                 var posY = 0.0
                 var negY = -e.negativeSum
@@ -234,9 +170,29 @@
                     bottom *= phaseY
                 }
 
+            // When drawing with an auto calculated y-axis minimum, the renderer actually draws each bar from 0
+                // to the required value. This drawn bar is then clipped to the visible chart rect in BarLineChartViewBase's draw(rect:) using clipDataToContent.
+                // While this works fine when calculating the bar rects for drawing, it causes the accessibilityFrames to be oversized in some cases.
+                // This offset attempts to undo that unnecessary drawing when calculating barRects, particularly when not using custom axis minima.
+                // This allows the minimum to still be visually non zero, but the rects are only drawn where necessary.
+                // This offset calculation also avoids cases where there are positive/negative values mixed, since those won't need this offset.
+                var offset: CGFloat = 0.0
+                if let offsetView = dataProvider as? BarChartView {
+
+                    let offsetAxis = offsetView.leftAxis.isEnabled ? offsetView.leftAxis : offsetView.rightAxis
+
+                    if barData.yMin.sign != barData.yMax.sign 
+                    { 
+                        offset = 0.0 
+                    }
+                    else if !offsetAxis._customAxisMin {
+                        offset = CGFloat(offsetAxis.axisMinimum)
+                    }
+                }
+
                 let barRect = CGRect(x: left, y: top,
                                      width: right - left,
-                                     height: bottom - top)
+                                     height: bottom - top + offset)
                 _buffers[index][bufferIndex] = barRect
                 bufferIndex += 1
             }
@@ -250,9 +206,6 @@
             let barData = dataProvider.barData
             else { return }
         
-<<<<<<< HEAD
-        for i in barData.indices
-=======
         // If we redraw the data, remove and repopulate accessible elements to update label values and frames
         accessibleChartElements.removeAll()
         accessibilityOrderedElements = accessibilityCreateEmptyOrderedElements()
@@ -266,8 +219,7 @@
         }
 
         // Populate logically ordered nested elements into accessibilityOrderedElements in drawDataSet()
-        for i in 0 ..< barData.dataSetCount
->>>>>>> 61eb6e6b
+        for i in barData.indices
         {
             guard let set = barData[i] as? BarChartDataSetProtocol else {
                 fatalError("Datasets for BarChartRenderer must conform to IBarChartDataset")
@@ -284,26 +236,16 @@
     }
 
     private var _barShadowRectBuffer: CGRect = CGRect()
-<<<<<<< HEAD
     
     @objc open func drawDataSet(context: CGContext, dataSet: BarChartDataSetProtocol, index: Int)
-=======
-
-    @objc open func drawDataSet(context: CGContext, dataSet: IBarChartDataSet, index: Int)
->>>>>>> 61eb6e6b
     {
         guard let dataProvider = dataProvider else { return }
 
         let trans = dataProvider.getTransformer(forAxis: dataSet.axisDependency)
 
         prepareBuffer(dataSet: dataSet, index: index)
-<<<<<<< HEAD
         trans.rectValuesToPixel(&_buffers[index])
         
-=======
-        trans.rectValuesToPixel(&_buffers[index].rects)
-
->>>>>>> 61eb6e6b
         let borderWidth = dataSet.barBorderWidth
         let borderColor = dataSet.barBorderColor
         let drawBorder = borderWidth > 0.0
@@ -364,31 +306,14 @@
         {
             context.setFillColor(dataSet.color(atIndex: 0).cgColor)
         }
-<<<<<<< HEAD
-        
-        for j in buffer.indices
-        {
-            let barRect = buffer[j]
-=======
-
+        
         // In case the chart is stacked, we need to accomodate individual bars within accessibilityOrdereredElements
         let isStacked = dataSet.isStacked
         let stackSize = isStacked ? dataSet.stackSize : 1
 
-        for j in stride(from: 0, to: buffer.rects.count, by: 1)
-        {
-            let barRect = buffer.rects[j]
-
-            if (!viewPortHandler.isInBoundsLeft(barRect.origin.x + barRect.size.width))
-            {
-                continue
-            }
-            
-            if (!viewPortHandler.isInBoundsRight(barRect.origin.x))
-            {
-                break
-            }
->>>>>>> 61eb6e6b
+        for j in buffer.indices
+        {
+            let barRect = buffer[j]
             
             guard viewPortHandler.isInBoundsLeft(barRect.origin.x + barRect.size.width) else { continue }
             guard viewPortHandler.isInBoundsRight(barRect.origin.x) else { break }
@@ -776,7 +701,7 @@
     /// Note that it is marked internal to support subclass modification in the HorizontalBarChart.
     internal func createAccessibleElement(withIndex idx: Int,
                                           container: BarChartView,
-                                          dataSet: IBarChartDataSet,
+                                          dataSet: BarChartDataSetProtocol,
                                           dataSetIndex: Int,
                                           stackSize: Int,
                                           modifier: (NSUIAccessibilityElement) -> ()) -> NSUIAccessibilityElement
@@ -792,21 +717,21 @@
         // there is the possibility of some labels being rounded up. A floor() might fix this, but seems to be a brute force solution.
         let label = xAxis.valueFormatter?.stringForValue(e.x, axis: xAxis) ?? "\(e.x)"
 
-        var elementValueText = dataSet.valueFormatter?.stringForValue(
+        var elementValueText = dataSet.valueFormatter.stringForValue(
             e.y,
             entry: e,
             dataSetIndex: dataSetIndex,
-            viewPortHandler: viewPortHandler) ?? "\(e.y)"
+            viewPortHandler: viewPortHandler)
 
         if dataSet.isStacked, let vals = e.yValues
         {
             let stackLabel = dataSet.stackLabels[idx % stackSize]
 
-            elementValueText = dataSet.valueFormatter?.stringForValue(
+            elementValueText = dataSet.valueFormatter.stringForValue(
                 vals[idx % stackSize],
                 entry: e,
                 dataSetIndex: dataSetIndex,
-                viewPortHandler: viewPortHandler) ?? "\(e.y)"
+                viewPortHandler: viewPortHandler)
 
             elementValueText = stackLabel + " \(elementValueText)"
         }
