//
//  LegendRenderer.swift
//  Charts
//
//  Copyright 2015 Daniel Cohen Gindi & Philipp Jahoda
//  A port of MPAndroidChart for iOS
//  Licensed under Apache License 2.0
//
//  https://github.com/danielgindi/Charts
//

import Foundation
import CoreGraphics

@objc(ChartLegendRenderer)
open class LegendRenderer: NSObject, Renderer
{
    @objc public let viewPortHandler: ViewPortHandler

    /// the legend object this renderer renders
    @objc open var legend: Legend?

    @objc public init(viewPortHandler: ViewPortHandler, legend: Legend?)
    {
        self.viewPortHandler = viewPortHandler
        self.legend = legend

        super.init()
    }

    /// Prepares the legend and calculates all needed forms, labels and colors.
    @objc open func computeLegend(data: ChartData)
    {
        guard let legend = legend else { return }
        
        if !legend.isLegendCustom
        {
            var entries: [LegendEntry] = []
            
            // loop for building up the colors and labels used in the legend
<<<<<<< HEAD
            for i in 0..<data.dataSetCount
            {
                guard let dataSet = data.getDataSetByIndex(i) else { continue }
                
=======
            for dataSet in data
            {                
>>>>>>> 9275d373
                let clrs: [NSUIColor] = dataSet.colors
                let entryCount = dataSet.entryCount
                
                // if we have a barchart with stacked bars
                if dataSet is BarChartDataSetProtocol &&
                    (dataSet as! BarChartDataSetProtocol).isStacked
                {
<<<<<<< HEAD
                    let bds = dataSet as! IBarChartDataSet
=======
                    let bds = dataSet as! BarChartDataSetProtocol
>>>>>>> 9275d373
                    let sLabels = bds.stackLabels
                    let minEntries = min(clrs.count, bds.stackSize)

                    for j in 0..<minEntries
                    {
                        let label: String?
                        if (sLabels.count > 0)
                        {
                            let labelIndex = j % minEntries
                            label = sLabels.indices.contains(labelIndex) ? sLabels[labelIndex] : nil
                        }
                        else
                        {
                            label = nil
                        }

                        let entry = LegendEntry(label: label)
                        entry.form = dataSet.form
                        entry.formSize = dataSet.formSize
                        entry.formLineWidth = dataSet.formLineWidth
                        entry.formLineDashPhase = dataSet.formLineDashPhase
                        entry.formLineDashLengths = dataSet.formLineDashLengths
                        entry.formColor = clrs[j]

                        entries.append(entry)
                    }
                    
                    if dataSet.label != nil
                    {
                        // add the legend description label
                        let entry = LegendEntry(label: dataSet.label)
                        entry.form = .none

                        entries.append(entry)
                    }
                }
                else if dataSet is PieChartDataSetProtocol
                {
                    let pds = dataSet as! PieChartDataSetProtocol
                    
                    for j in 0..<min(clrs.count, entryCount)
                    {
                        let entry = LegendEntry(label: (pds.entryForIndex(j) as? PieChartDataEntry)?.label)
                        entry.form = dataSet.form
                        entry.formSize = dataSet.formSize
                        entry.formLineWidth = dataSet.formLineWidth
                        entry.formLineDashPhase = dataSet.formLineDashPhase
                        entry.formLineDashLengths = dataSet.formLineDashLengths
                        entry.formColor = clrs[j]

                        entries.append(entry)
                    }
                    
                    if dataSet.label != nil
                    {
                        // add the legend description label
                        let entry = LegendEntry(label: dataSet.label)
                        entry.form = .none

                        entries.append(entry)
                    }
                }
                else if dataSet is CandleChartDataSetProtocol &&
                    (dataSet as! CandleChartDataSetProtocol).decreasingColor != nil
                {
                    let candleDataSet = dataSet as! CandleChartDataSetProtocol

                    let decreasingEntry = LegendEntry(label: nil)
                    decreasingEntry.form = dataSet.form
                    decreasingEntry.formSize = dataSet.formSize
                    decreasingEntry.formLineWidth = dataSet.formLineWidth
                    decreasingEntry.formLineDashPhase = dataSet.formLineDashPhase
                    decreasingEntry.formLineDashLengths = dataSet.formLineDashLengths
                    decreasingEntry.formColor = candleDataSet.decreasingColor

                    entries.append(decreasingEntry)

                    let increasingEntry = LegendEntry(label: dataSet.label)
                    increasingEntry.form = dataSet.form
                    increasingEntry.formSize = dataSet.formSize
                    increasingEntry.formLineWidth = dataSet.formLineWidth
                    increasingEntry.formLineDashPhase = dataSet.formLineDashPhase
                    increasingEntry.formLineDashLengths = dataSet.formLineDashLengths
                    increasingEntry.formColor = candleDataSet.increasingColor

                    entries.append(increasingEntry)
                }
                else
                { // all others
                    
                    for j in 0..<min(clrs.count, entryCount)
                    {
                        let label: String?
                        
                        // if multiple colors are set for a DataSet, group them
                        if j < clrs.count - 1 && j < entryCount - 1
                        {
                            label = nil
                        }
                        else
                        { // add label to the last entry
                            label = dataSet.label
                        }

                        let entry = LegendEntry(label: label)
                        entry.form = dataSet.form
                        entry.formSize = dataSet.formSize
                        entry.formLineWidth = dataSet.formLineWidth
                        entry.formLineDashPhase = dataSet.formLineDashPhase
                        entry.formLineDashLengths = dataSet.formLineDashLengths
                        entry.formColor = clrs[j]

                        entries.append(entry)
                    }
                }
            }
            
            legend.entries = entries + legend.extraEntries
        }
        
        // calculate all dimensions of the legend
        legend.calculateDimensions(labelFont: legend.font, viewPortHandler: viewPortHandler)
    }
    
    @objc open func renderLegend(context: CGContext)
    {
        guard let legend = legend else { return }
        
        if !legend.enabled
        {
            return
        }
        
        let labelFont = legend.font
        let labelTextColor = legend.textColor
        let labelLineHeight = labelFont.lineHeight
        let formYOffset = labelLineHeight / 2.0

        let entries = legend.entries
        
        let defaultFormSize = legend.formSize
        let formToTextSpace = legend.formToTextSpace
        let xEntrySpace = legend.xEntrySpace
        let yEntrySpace = legend.yEntrySpace
        
        let orientation = legend.orientation
        let horizontalAlignment = legend.horizontalAlignment
        let verticalAlignment = legend.verticalAlignment
        let direction = legend.direction

        // space between the entries
        let stackSpace = legend.stackSpace

        let yoffset = legend.yOffset
        let xoffset = legend.xOffset
        var originPosX: CGFloat = 0.0
        
        switch horizontalAlignment
        {
        case .left:
            
            if orientation == .vertical
            {
                originPosX = xoffset
            }
            else
            {
                originPosX = viewPortHandler.contentLeft + xoffset
            }
            
            if direction == .rightToLeft
            {
                originPosX += legend.neededWidth
            }
            
        case .right:
            
            if orientation == .vertical
            {
                originPosX = viewPortHandler.chartWidth - xoffset
            }
            else
            {
                originPosX = viewPortHandler.contentRight - xoffset
            }
            
            if direction == .leftToRight
            {
                originPosX -= legend.neededWidth
            }
            
        case .center:
            
            if orientation == .vertical
            {
                originPosX = viewPortHandler.chartWidth / 2.0
            }
            else
            {
                originPosX = viewPortHandler.contentLeft
                    + viewPortHandler.contentWidth / 2.0
            }
            
            originPosX += (direction == .leftToRight
                    ? +xoffset
                    : -xoffset)
            
            // Horizontally layed out legends do the center offset on a line basis,
            // So here we offset the vertical ones only.
            if orientation == .vertical
            {
                if direction == .leftToRight
                {
                    originPosX -= legend.neededWidth / 2.0 - xoffset
                }
                else
                {
                    originPosX += legend.neededWidth / 2.0 - xoffset
                }
            }
        }
        
        switch orientation
        {
        case .horizontal:
            
            let calculatedLineSizes = legend.calculatedLineSizes
            let calculatedLabelSizes = legend.calculatedLabelSizes
            let calculatedLabelBreakPoints = legend.calculatedLabelBreakPoints
            
            var posX: CGFloat = originPosX
            var posY: CGFloat
            
            switch verticalAlignment
            {
            case .top:
                posY = yoffset
                
            case .bottom:
                posY = viewPortHandler.chartHeight - yoffset - legend.neededHeight
                
            case .center:
                posY = (viewPortHandler.chartHeight - legend.neededHeight) / 2.0 + yoffset
            }
            
            var lineIndex: Int = 0
            
            for i in 0 ..< entries.count
            {
                let e = entries[i]
                let drawingForm = e.form != .none
                let formSize = e.formSize.isNaN ? defaultFormSize : e.formSize
                
                if i < calculatedLabelBreakPoints.count &&
                    calculatedLabelBreakPoints[i]
                {
                    posX = originPosX
                    posY += labelLineHeight + yEntrySpace
                }
                
                if posX == originPosX &&
                    horizontalAlignment == .center &&
                    lineIndex < calculatedLineSizes.count
                {
                    posX += (direction == .rightToLeft
                        ? calculatedLineSizes[lineIndex].width
                        : -calculatedLineSizes[lineIndex].width) / 2.0
                    lineIndex += 1
                }
                
                let isStacked = e.label == nil // grouped forms have null labels
                
                if drawingForm
                {
                    if direction == .rightToLeft
                    {
                        posX -= formSize
                    }
                    
                    drawForm(
                        context: context,
                        x: posX,
                        y: posY + formYOffset,
                        entry: e,
                        legend: legend)
                    
                    if direction == .leftToRight
                    {
                        posX += formSize
                    }
                }
                
                if !isStacked
                {
                    if drawingForm
                    {
                        posX += direction == .rightToLeft ? -formToTextSpace : formToTextSpace
                    }
                    
                    if direction == .rightToLeft
                    {
                        posX -= calculatedLabelSizes[i].width
                    }
                    
                    drawLabel(
                        context: context,
                        x: posX,
                        y: posY,
                        label: e.label!,
                        font: labelFont,
                        textColor: e.labelColor ?? labelTextColor)
                    
                    if direction == .leftToRight
                    {
                        posX += calculatedLabelSizes[i].width
                    }
                    
                    posX += direction == .rightToLeft ? -xEntrySpace : xEntrySpace
                }
                else
                {
                    posX += direction == .rightToLeft ? -stackSpace : stackSpace
                }
            }
            
        case .vertical:
            
            // contains the stacked legend size in pixels
            var stack = CGFloat(0.0)
            var wasStacked = false
            
            var posY: CGFloat = 0.0
            
            switch verticalAlignment
            {
            case .top:
                posY = (horizontalAlignment == .center
                    ? 0.0
                    : viewPortHandler.contentTop)
                posY += yoffset
                
            case .bottom:
                posY = (horizontalAlignment == .center
                    ? viewPortHandler.chartHeight
                    : viewPortHandler.contentBottom)
                posY -= legend.neededHeight + yoffset
                
            case .center:
                
                posY = viewPortHandler.chartHeight / 2.0 - legend.neededHeight / 2.0 + legend.yOffset
            }
            
            for i in 0 ..< entries.count
            {
                let e = entries[i]
                let drawingForm = e.form != .none
                let formSize = e.formSize.isNaN ? defaultFormSize : e.formSize
                
                var posX = originPosX
                
                if drawingForm
                {
                    if direction == .leftToRight
                    {
                        posX += stack
                    }
                    else
                    {
                        posX -= formSize - stack
                    }
                    
                    drawForm(
                        context: context,
                        x: posX,
                        y: posY + formYOffset,
                        entry: e,
                        legend: legend)
                    
                    if direction == .leftToRight
                    {
                        posX += formSize
                    }
                }
                
                if e.label != nil
                {
                    if drawingForm && !wasStacked
                    {
                        posX += direction == .leftToRight ? formToTextSpace : -formToTextSpace
                    }
                    else if wasStacked
                    {
                        posX = originPosX
                    }
                    
                    if direction == .rightToLeft
                    {
                        posX -= (e.label! as NSString).size(withAttributes: [.font: labelFont]).width
                    }
                    
                    if !wasStacked
                    {
                        drawLabel(context: context, x: posX, y: posY, label: e.label!, font: labelFont, textColor: e.labelColor ?? labelTextColor)
                    }
                    else
                    {
                        posY += labelLineHeight + yEntrySpace
                        drawLabel(context: context, x: posX, y: posY, label: e.label!, font: labelFont, textColor: e.labelColor ?? labelTextColor)
                    }
                    
                    // make a step down
                    posY += labelLineHeight + yEntrySpace
                    stack = 0.0
                }
                else
                {
                    stack += formSize + stackSpace
                    wasStacked = true
                }
            }
        }
    }

    private var _formLineSegmentsBuffer = [CGPoint](repeating: CGPoint(), count: 2)
    
    /// Draws the Legend-form at the given position with the color at the given index.
    @objc open func drawForm(
        context: CGContext,
        x: CGFloat,
        y: CGFloat,
        entry: LegendEntry,
        legend: Legend)
    {
        guard
            let formColor = entry.formColor,
            formColor != NSUIColor.clear
            else { return }
        
        var form = entry.form
        if form == .default
        {
            form = legend.form
        }
        
        let formSize = entry.formSize.isNaN ? legend.formSize : entry.formSize
        
        context.saveGState()
        defer { context.restoreGState() }
        
        switch form
        {
        case .none:
            // Do nothing
            break
            
        case .empty:
            // Do not draw, but keep space for the form
            break
            
        case .default: fallthrough
        case .circle:
            
            context.setFillColor(formColor.cgColor)
            context.fillEllipse(in: CGRect(x: x, y: y - formSize / 2.0, width: formSize, height: formSize))
            
        case .square:
            
            context.setFillColor(formColor.cgColor)
            context.fill(CGRect(x: x, y: y - formSize / 2.0, width: formSize, height: formSize))
            
        case .line:
            
            let formLineWidth = entry.formLineWidth.isNaN ? legend.formLineWidth : entry.formLineWidth
            let formLineDashPhase = entry.formLineDashPhase.isNaN ? legend.formLineDashPhase : entry.formLineDashPhase
            let formLineDashLengths = entry.formLineDashLengths == nil ? legend.formLineDashLengths : entry.formLineDashLengths
            
            context.setLineWidth(formLineWidth)
            
            if formLineDashLengths != nil && formLineDashLengths!.count > 0
            {
                context.setLineDash(phase: formLineDashPhase, lengths: formLineDashLengths!)
            }
            else
            {
                context.setLineDash(phase: 0.0, lengths: [])
            }
            
            context.setStrokeColor(formColor.cgColor)
            
            _formLineSegmentsBuffer[0].x = x
            _formLineSegmentsBuffer[0].y = y
            _formLineSegmentsBuffer[1].x = x + formSize
            _formLineSegmentsBuffer[1].y = y
            context.strokeLineSegments(between: _formLineSegmentsBuffer)
        }
    }

    /// Draws the provided label at the given position.
    @objc open func drawLabel(context: CGContext, x: CGFloat, y: CGFloat, label: String, font: NSUIFont, textColor: NSUIColor)
    {
        context.drawText(label, at: CGPoint(x: x, y: y), align: .left, attributes: [.font: font, .foregroundColor: textColor])
    }
}<|MERGE_RESOLUTION|>--- conflicted
+++ resolved
@@ -38,15 +38,8 @@
             var entries: [LegendEntry] = []
             
             // loop for building up the colors and labels used in the legend
-<<<<<<< HEAD
-            for i in 0..<data.dataSetCount
-            {
-                guard let dataSet = data.getDataSetByIndex(i) else { continue }
-                
-=======
             for dataSet in data
             {                
->>>>>>> 9275d373
                 let clrs: [NSUIColor] = dataSet.colors
                 let entryCount = dataSet.entryCount
                 
@@ -54,18 +47,14 @@
                 if dataSet is BarChartDataSetProtocol &&
                     (dataSet as! BarChartDataSetProtocol).isStacked
                 {
-<<<<<<< HEAD
-                    let bds = dataSet as! IBarChartDataSet
-=======
                     let bds = dataSet as! BarChartDataSetProtocol
->>>>>>> 9275d373
                     let sLabels = bds.stackLabels
                     let minEntries = min(clrs.count, bds.stackSize)
 
                     for j in 0..<minEntries
                     {
                         let label: String?
-                        if (sLabels.count > 0)
+                        if sLabels.count > 0 && minEntries > 0
                         {
                             let labelIndex = j % minEntries
                             label = sLabels.indices.contains(labelIndex) ? sLabels[labelIndex] : nil
