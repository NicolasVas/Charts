//
//  YAxisRendererRadarChart.swift
//  Charts
//
//  Copyright 2015 Daniel Cohen Gindi & Philipp Jahoda
//  A port of MPAndroidChart for iOS
//  Licensed under Apache License 2.0
//
//  https://github.com/danielgindi/Charts
//

import Foundation
import CoreGraphics

<<<<<<< HEAD
#if canImport(UIKit)
    import UIKit
#endif
=======
>>>>>>> 9275d373

#if canImport(Cocoa)
import Cocoa
#endif

open class YAxisRendererRadarChart: YAxisRenderer
{
    private weak var chart: RadarChartView?
    
    @objc public init(viewPortHandler: ViewPortHandler, axis: YAxis, chart: RadarChartView)
    {
        self.chart = chart

        super.init(viewPortHandler: viewPortHandler, axis: axis, transformer: nil)
    }
    
    open override func computeAxisValues(min yMin: Double, max yMax: Double)
    {
        let labelCount = axis.labelCount
        let range = abs(yMax - yMin)
        
        guard labelCount != 0,
            range > 0,
            range.isFinite
            else
        {
            axis.entries = []
            axis.centeredEntries = []
            return
        }
        
        // Find out how much spacing (in yValue space) between axis values
        let rawInterval = range / Double(labelCount)
        var interval = rawInterval.roundedToNextSignificant()

        // If granularity is enabled, then do not allow the interval to go below specified granularity.
        // This is used to avoid repeated values when rounding values for display.
        if axis.isGranularityEnabled
        {
            interval = Swift.max(interval, axis.granularity)
        }
        
        // Normalize interval
        let intervalMagnitude = pow(10.0, floor(log10(interval))).roundedToNextSignificant()
        let intervalSigDigit = Int(interval / intervalMagnitude)
        
        if intervalSigDigit > 5
        {
            // Use one order of magnitude higher, to avoid intervals like 0.9 or 90
            // if it's 0.0 after floor(), we use the old value
            interval = floor(10.0 * intervalMagnitude) == 0.0 ? interval : floor(10.0 * intervalMagnitude)
        }
        
        let centeringEnabled = axis.isCenterAxisLabelsEnabled
        var n = centeringEnabled ? 1 : 0

        // force label count
        if axis.isForceLabelsEnabled
        {
            let step = range / Double(labelCount - 1)
            
            // Ensure stops contains at least n elements.
            axis.entries.removeAll(keepingCapacity: true)
            axis.entries.reserveCapacity(labelCount)

            let values = stride(from: yMin, to: Double(labelCount) * step + yMin, by: step)
            axis.entries.append(contentsOf: values)
            
            n = labelCount
        }
        else
        {
            // no forced count
            
            var first = interval == 0.0 ? 0.0 : ceil(yMin / interval) * interval
            
            if centeringEnabled
            {
                first -= interval
            }

            let last = interval == 0.0 ? 0.0 : (floor(yMax / interval) * interval).nextUp
            
            if interval != 0.0
            {
                stride(from: first, through: last, by: interval).forEach { _ in n += 1 }
            }
            
            n += 1
            
            // Ensure stops contains at least n elements.
            axis.entries.removeAll(keepingCapacity: true)
            axis.entries.reserveCapacity(labelCount)

            let values = stride(from: first, to: Double(n) * interval + first, by: interval)
            axis.entries.append(contentsOf: values)
        }
        
        // set decimals
        if interval < 1
        {
            axis.decimals = Int(ceil(-log10(interval)))
        }
        else
        {
            axis.decimals = 0
        }
        
        if centeringEnabled
        {
            let offset = (axis.entries[1] - axis.entries[0]) / 2.0
            axis.centeredEntries = axis.entries.map { $0 + offset }
        }
        
        axis._axisMinimum = axis.entries.first!
        axis._axisMaximum = axis.entries.last!
        axis.axisRange = abs(axis._axisMaximum - axis._axisMinimum)
    }
    
    open override func renderAxisLabels(context: CGContext)
    {
        guard
            let chart = chart,
            axis.isEnabled,
            axis.isDrawLabelsEnabled
            else { return }

        let labelFont = axis.labelFont
        let labelTextColor = axis.labelTextColor
        
        let center = chart.centerOffsets
        let factor = chart.factor
        
        let labelLineHeight = axis.labelFont.lineHeight
        
        let from = axis.isDrawBottomYLabelEntryEnabled ? 0 : 1
        let to = axis.isDrawTopYLabelEntryEnabled ? axis.entryCount : (axis.entryCount - 1)

<<<<<<< HEAD
        let alignment: NSTextAlignment = yAxis.labelAlignment
        let xOffset = yAxis.labelXOffset
        
        for j in stride(from: from, to: to, by: 1)
        {
            let r = CGFloat(yAxis.entries[j] - yAxis._axisMinimum) * factor
            
=======
        let alignment = axis.labelAlignment
        let xOffset = axis.labelXOffset

        let entries = axis.entries[from..<to]
        zip(entries.indices, entries).forEach { index, entry in
            let r = CGFloat(entry - axis._axisMinimum) * factor
>>>>>>> 9275d373
            let p = center.moving(distance: r, atAngle: chart.rotationAngle)
            let label = axis.getFormattedLabel(index)
            context.drawText(
                label,
                at: CGPoint(x: p.x + xOffset, y: p.y - labelLineHeight),
                align: alignment,
                attributes: [.font: labelFont,
                             .foregroundColor: labelTextColor]
            )
        }
    }
    
    open override func renderLimitLines(context: CGContext)
    {
        guard
            let chart = chart,
            let data = chart.data
            else { return }
        
<<<<<<< HEAD
        let limitLines = yAxis.limitLines
        
        if limitLines.count == 0
        {
            return
        }
=======
        let limitLines = axis.limitLines
>>>>>>> 9275d373
        
        guard !limitLines.isEmpty else { return }

        context.saveGState()
        defer { context.restoreGState() }

        let sliceangle = chart.sliceAngle
        
        // calculate the factor that is needed for transforming the value to pixels
        let factor = chart.factor
        
        let center = chart.centerOffsets
        
        for l in limitLines where l.isEnabled
        {
            context.setStrokeColor(l.lineColor.cgColor)
            context.setLineWidth(l.lineWidth)
            if l.lineDashLengths != nil
            {
                context.setLineDash(phase: l.lineDashPhase, lengths: l.lineDashLengths!)
            }
            else
            {
                context.setLineDash(phase: 0.0, lengths: [])
            }
            
            let r = CGFloat(l.limit - chart.chartYMin) * factor
            
            context.beginPath()
            
            for i in 0 ..< (data.maxEntryCountSet?.entryCount ?? 0)
            {
                let p = center.moving(
                    distance: r,
                    atAngle: sliceangle * CGFloat(i) + chart.rotationAngle
                )

                i == 0 ? context.move(to: p) : context.addLine(to: p)
            }
            
            context.closePath()
            context.strokePath()
        }
    }
}<|MERGE_RESOLUTION|>--- conflicted
+++ resolved
@@ -12,16 +12,6 @@
 import Foundation
 import CoreGraphics
 
-<<<<<<< HEAD
-#if canImport(UIKit)
-    import UIKit
-#endif
-=======
->>>>>>> 9275d373
-
-#if canImport(Cocoa)
-import Cocoa
-#endif
 
 open class YAxisRendererRadarChart: YAxisRenderer
 {
@@ -57,7 +47,7 @@
         // This is used to avoid repeated values when rounding values for display.
         if axis.isGranularityEnabled
         {
-            interval = Swift.max(interval, axis.granularity)
+            interval = max(interval, axis.granularity)
         }
         
         // Normalize interval
@@ -156,22 +146,12 @@
         let from = axis.isDrawBottomYLabelEntryEnabled ? 0 : 1
         let to = axis.isDrawTopYLabelEntryEnabled ? axis.entryCount : (axis.entryCount - 1)
 
-<<<<<<< HEAD
-        let alignment: NSTextAlignment = yAxis.labelAlignment
-        let xOffset = yAxis.labelXOffset
-        
-        for j in stride(from: from, to: to, by: 1)
-        {
-            let r = CGFloat(yAxis.entries[j] - yAxis._axisMinimum) * factor
-            
-=======
         let alignment = axis.labelAlignment
         let xOffset = axis.labelXOffset
 
         let entries = axis.entries[from..<to]
         zip(entries.indices, entries).forEach { index, entry in
             let r = CGFloat(entry - axis._axisMinimum) * factor
->>>>>>> 9275d373
             let p = center.moving(distance: r, atAngle: chart.rotationAngle)
             let label = axis.getFormattedLabel(index)
             context.drawText(
@@ -191,16 +171,7 @@
             let data = chart.data
             else { return }
         
-<<<<<<< HEAD
-        let limitLines = yAxis.limitLines
-        
-        if limitLines.count == 0
-        {
-            return
-        }
-=======
         let limitLines = axis.limitLines
->>>>>>> 9275d373
         
         guard !limitLines.isEmpty else { return }
 
