--- conflicted
+++ resolved
@@ -32,9 +32,6 @@
     {
         guard let dataProvider = dataProvider, let candleData = dataProvider.candleData else { return }
 
-<<<<<<< HEAD
-        for set in candleData.dataSets as! [CandleChartDataSetProtocol]
-=======
         // If we redraw the data, remove and repopulate accessible elements to update label values and frames
         accessibleChartElements.removeAll()
 
@@ -46,8 +43,7 @@
             accessibleChartElements.append(element)
         }
 
-        for set in candleData.dataSets as! [ICandleChartDataSet]
->>>>>>> 61eb6e6b
+        for set in candleData.dataSets as! [CandleChartDataSetProtocol]
         {
             if set.isVisible
             {
@@ -75,7 +71,6 @@
         let phaseY = animator.phaseY
         let barSpace = dataSet.barSpace
         let showCandleBar = dataSet.showCandleBar
-        let entryCount = dataSet.entryCount
         
         _xBounds.set(chart: dataProvider, dataSet: dataSet, animator: animator)
         
@@ -420,7 +415,7 @@
 
     private func createAccessibleElement(withIndex idx: Int,
                                          container: CandleChartDataProvider,
-                                         dataSet: ICandleChartDataSet,
+                                         dataSet: CandleChartDataSetProtocol,
                                          modifier: (NSUIAccessibilityElement) -> ()) -> NSUIAccessibilityElement {
 
         let element = NSUIAccessibilityElement(accessibilityContainer: container)
