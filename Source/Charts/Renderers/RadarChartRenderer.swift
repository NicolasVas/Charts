--- conflicted
+++ resolved
@@ -52,10 +52,6 @@
         if radarData != nil
         {
             let mostEntries = radarData?.maxEntryCountSet?.entryCount ?? 0
-<<<<<<< HEAD
-            
-            for set in radarData!.dataSets as! [RadarChartDataSetProtocol]
-=======
 
             // If we redraw the data, remove and repopulate accessible elements to update label values and frames
             self.accessibleChartElements.removeAll()
@@ -68,8 +64,7 @@
                 self.accessibleChartElements.append(element)
             }
 
-            for set in radarData!.dataSets as! [IRadarChartDataSet]
->>>>>>> 61eb6e6b
+            for set in radarData!.dataSets as! [RadarChartDataSetProtocol]
             {
                 if set.isVisible
                 {
@@ -474,7 +469,7 @@
 
     private func createAccessibleElement(withDescription description: String,
                                          container: RadarChartView,
-                                         dataSet: IRadarChartDataSet,
+                                         dataSet: RadarChartDataSetProtocol,
                                          modifier: (NSUIAccessibilityElement) -> ()) -> NSUIAccessibilityElement {
 
         let element = NSUIAccessibilityElement(accessibilityContainer: container)
