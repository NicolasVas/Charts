--- conflicted
+++ resolved
@@ -54,11 +54,7 @@
                 self.accessibleChartElements.append(element)
             }
 
-<<<<<<< HEAD
-            for set in radarData!.dataSets as! [IRadarChartDataSet] where set.isVisible
-=======
-            for set in radarData!.dataSets as! [RadarChartDataSetProtocol]
->>>>>>> 9275d373
+            for set in radarData!.dataSets as! [RadarChartDataSetProtocol] where set.isVisible
             {
                 drawDataSet(context: context, dataSet: set, mostEntries: mostEntries)
             }
@@ -67,18 +63,11 @@
     
     /// Draws the RadarDataSet
     ///
-<<<<<<< HEAD
     /// - Parameters:
     ///   - context:
     ///   - dataSet:
     ///   - mostEntries: the entry count of the dataset with the most entries
-    internal func drawDataSet(context: CGContext, dataSet: IRadarChartDataSet, mostEntries: Int)
-=======
-    /// - parameter context:
-    /// - parameter dataSet:
-    /// - parameter mostEntries: the entry count of the dataset with the most entries
     internal func drawDataSet(context: CGContext, dataSet: RadarChartDataSetProtocol, mostEntries: Int)
->>>>>>> 9275d373
     {
         guard let chart = chart else { return }
         
@@ -224,19 +213,10 @@
         
         for i in data.indices
         {
-<<<<<<< HEAD
             guard let
-                dataSet = data.getDataSetByIndex(i) as? IRadarChartDataSet,
+                dataSet = data[i] as? RadarChartDataSetProtocol,
                 shouldDrawValues(forDataSet: dataSet)
                 else { continue }
-=======
-            let dataSet = data[i] as! RadarChartDataSetProtocol
-            
-            if !shouldDrawValues(forDataSet: dataSet)
-            {
-                continue
-            }
->>>>>>> 9275d373
             
             let angleRadians = dataSet.valueLabelAngle.DEG2RAD
             
