--- conflicted
+++ resolved
@@ -26,67 +26,48 @@
 {
     public required init()
     {
-<<<<<<< HEAD
         entries = []
-
+        
         super.init()
     }
     
-    public override convenience init(label: String?)
+    public override convenience init(label: String)
     {
         self.init(entries: nil, label: label)
     }
     
-    @objc public init(entries: [ChartDataEntry]?, label: String?)
+    @objc public init(entries: [ChartDataEntry], label: String)
     {
         self.entries = entries ?? []
 
-=======
-        values = []
-        
-        super.init()
-    }
-    
-    public override init(label: String)
-    {
-        values = []
-        
         super.init(label: label)
-    }
-    
-    @objc public init(values: [ChartDataEntry], label: String)
-    {
-        self.values = values
->>>>>>> 9275d373
-        super.init(label: label)
-        
+
         self.calcMinMax()
     }
     
-<<<<<<< HEAD
-    @objc public convenience init(entries: [ChartDataEntry]?)
-=======
-    @objc public convenience init(values: [ChartDataEntry])
->>>>>>> 9275d373
+    @objc public convenience init(entries: [ChartDataEntry])
     {
         self.init(entries: entries, label: "DataSet")
     }
     
     // MARK: - Data functions and accessors
-<<<<<<< HEAD
 
     /// - Note: Calls `notifyDataSetChanged()` after setting a new value.
     /// - Returns: The array of y-values that this DataSet represents.
-=======
-    
-    /// *
-    /// - note: Calls `notifyDataSetChanged()` after setting a new value.
-    /// - returns: The array of y-values that this DataSet represents.
->>>>>>> 9275d373
     /// the entries that this dataset represents / holds together
     @available(*, unavailable, renamed: "entries")
     @objc
     open var values: [ChartDataEntry] { return entries }
+    {
+        didSet
+        {
+            if isIndirectValuesCall {
+                isIndirectValuesCall = false
+                return
+            }
+            notifyDataSetChanged()
+        }
+    }
 
     @objc
     open private(set) var entries: [ChartDataEntry]
@@ -101,12 +82,8 @@
         self.entries = entries
         notifyDataSetChanged()
     }
-<<<<<<< HEAD
-=======
-
     // TODO: Temporary fix for performance. Will be removed in 4.0
     private var isIndirectValuesCall = false
->>>>>>> 9275d373
 
     /// maximum y-value in the value array
     internal var _yMax: Double = -Double.greatestFiniteMagnitude
@@ -142,14 +119,9 @@
         let indexFrom = entryIndex(x: fromX, closestToY: .nan, rounding: .down)
         let indexTo = entryIndex(x: toX, closestToY: .nan, rounding: .up)
         
-<<<<<<< HEAD
-        guard !(indexTo < indexFrom) else { return }
+        guard indexTo >= indexFrom else { return }
         // only recalculate y
         self[indexFrom...indexTo].forEach(calcMinMaxY)
-=======
-        guard indexTo >= indexFrom else { return }
-        (indexFrom...indexTo).forEach { calcMinMaxY(entry: values[$0]) } // only recalculate y
->>>>>>> 9275d373
     }
     
     @objc open func calcMinMaxX(entry e: ChartDataEntry)
@@ -174,31 +146,17 @@
         calcMinMaxY(entry: e)
     }
     
-<<<<<<< HEAD
     /// The minimum y-value this DataSet holds
-    open override var yMin: Double { return _yMin }
+    @objc open override var yMin: Double { return _yMin }
     
     /// The maximum y-value this DataSet holds
-    open override var yMax: Double { return _yMax }
+    @objc open override var yMax: Double { return _yMax }
     
     /// The minimum x-value this DataSet holds
-    open override var xMin: Double { return _xMin }
+    @objc open override var xMin: Double { return _xMin }
     
     /// The maximum x-value this DataSet holds
-    open override var xMax: Double { return _xMax }
-=======
-    /// - returns: The minimum y-value this DataSet holds
-    @objc open override var yMin: Double { return _yMin }
-    
-    /// - returns: The maximum y-value this DataSet holds
-    @objc open override var yMax: Double { return _yMax }
-    
-    /// - returns: The minimum x-value this DataSet holds
-    @objc open override var xMin: Double { return _xMin }
-    
-    /// - returns: The maximum x-value this DataSet holds
     @objc open override var xMax: Double { return _xMax }
->>>>>>> 9275d373
     
     /// The number of y-values this DataSet represents
     @available(*, deprecated, message: "Use `count` instead")
@@ -210,11 +168,7 @@
     @available(*, deprecated, message: "Use `subscript(index:)` instead.")
     open override func entryForIndex(_ i: Int) -> ChartDataEntry?
     {
-<<<<<<< HEAD
         guard i >= startIndex, i < endIndex else {
-=======
-        guard values.indices.contains(i) else {
->>>>>>> 9275d373
             return nil
         }
         return self[i]
@@ -317,14 +271,6 @@
     ///   - rounding: Rounding method if exact value was not found
     /// - Returns: The array-index of the specified entry.
     /// If the no Entry at the specified x-value is found, this method returns the index of the Entry at the closest x-value according to the rounding.
-<<<<<<< HEAD
-=======
-    ///
-    /// - parameter xValue: x-value of the entry to search for
-    /// - parameter closestToY: If there are multiple y-values for the specified x-value,
-    /// - parameter rounding: Rounding method if exact value was not found
-    // TODO: This should return `nil` to follow Swift convention
->>>>>>> 9275d373
     open override func entryIndex(
         x xValue: Double,
         closestToY yValue: Double,
@@ -377,22 +323,21 @@
         {
             let closestXValue = self[closest].x
             
-            if rounding == .up, closestXValue < xValue, closest < values.endIndex - 1
+            if rounding == .up
             {
                 // If rounding up, and found x-value is lower than specified x, and we can go upper...
-<<<<<<< HEAD
                 if closestXValue < xValue && closest < endIndex - 1
                 {
                     closest += 1
                 }
-=======
-                closest += 1
->>>>>>> 9275d373
-            }
-            else if rounding == .down, closestXValue > xValue, closest > values.startIndex
+            }
+            else if rounding == .down
             {
                 // If rounding down, and found x-value is upper than specified x, and we can go lower...
-                closest -= 1
+                if closestXValue > xValue && closest > 0
+                {
+                    closest -= 1
+                }
             }
             
             // Search by closest to y-value
@@ -428,41 +373,30 @@
         return closest
     }
     
-<<<<<<< HEAD
     /// - Parameters:
     ///   - e: the entry to search for
     /// - Returns: The array-index of the specified entry
+    // TODO: Should be returning `nil` to follow Swift convention
     @available(*, deprecated, message: "Use `firstIndex(of:)` or `lastIndex(of:)`")
     open override func entryIndex(entry e: ChartDataEntry) -> Int
     {
         return firstIndex(of: e) ?? -1
-=======
-    /// - returns: The array-index of the specified entry
-    ///
-    /// - parameter e: the entry to search for
-    // TODO: Should be returning `nil` to follow Swift convention
-    open override func entryIndex(entry e: ChartDataEntry) -> Int
-    {
-        return values.firstIndex { $0 === e } ?? -1
->>>>>>> 9275d373
     }
     
     /// Adds an Entry to the DataSet dynamically.
     /// Entries are added to the end of the list.
     /// This will also recalculate the current minimum and maximum values of the DataSet and the value-sum.
-<<<<<<< HEAD
     ///
     /// - Parameters:
     ///   - e: the entry to add
     /// - Returns: True
+    // TODO: This should return `Void` to follow Swift convention
     @available(*, deprecated, message: "Use `append(_:)` instead")
-=======
-    /// - parameter e: the entry to add
-    /// - returns: True
-    // TODO: This should return `Void` to follow Swift convention
->>>>>>> 9275d373
     open override func addEntry(_ e: ChartDataEntry) -> Bool
     {
+        calcMinMax(entry: e)
+
+        isIndirectValuesCall = true
         append(e)
         return true
     }
@@ -470,20 +404,16 @@
     /// Adds an Entry to the DataSet dynamically.
     /// Entries are added to their appropriate index respective to it's x-index.
     /// This will also recalculate the current minimum and maximum values of the DataSet and the value-sum.
-<<<<<<< HEAD
     ///
     /// - Parameters:
     ///   - e: the entry to add
     /// - Returns: True
-=======
-    /// - parameter e: the entry to add
-    /// - returns: True
     // TODO: This should return `Void` to follow Swift convention
->>>>>>> 9275d373
     open override func addEntryOrdered(_ e: ChartDataEntry) -> Bool
     {
         calcMinMax(entry: e)
         
+        isIndirectValuesCall = true
         if let last = last, last.x > e.x
         {
             var closestIndex = entryIndex(x: e.x, closestToY: e.y, rounding: .up)
@@ -501,11 +431,13 @@
         return true
     }
     
-<<<<<<< HEAD
     @available(*, renamed: "remove(_:)")
     open override func removeEntry(_ entry: ChartDataEntry) -> Bool
     {
-        return remove(entry)
+        isIndirectValuesCall = true
+        let r = remove(entry)
+        notifyDataSetChanged()
+        return r
     }
 
     /// Removes an Entry from the DataSet dynamically.
@@ -516,83 +448,39 @@
     /// - Returns: `true` if the entry was removed successfully, else if the entry does not exist
     open func remove(_ entry: ChartDataEntry) -> Bool
     {
+        isIndirectValuesCall = true
         guard let index = firstIndex(of: entry) else { return false }
         _ = remove(at: index)
-=======
-    /// Removes an Entry from the DataSet dynamically.
-    /// This will also recalculate the current minimum and maximum values of the DataSet and the value-sum.
-    /// - parameter entry: the entry to remove
-    /// - returns: `true` if the entry was removed successfully, else if the entry does not exist
+        notifyDataSetChanged()
+        return true
+    }
+
+    /// Removes the first Entry (at index 0) of this DataSet from the entries array.
+    ///
+    /// - Returns: `true` if successful, `false` if not.
     // TODO: This should return the removed entry to follow Swift convention.
-    open override func removeEntry(_ entry: ChartDataEntry) -> Bool
-    {
-        guard let i = values.firstIndex(where: { $0 === entry }) else { return false }
-
-        isIndirectValuesCall = true
-        values.remove(at: i)
-
-        notifyDataSetChanged()
->>>>>>> 9275d373
-        return true
-    }
-
-    /// Removes the first Entry (at index 0) of this DataSet from the entries array.
-    ///
-<<<<<<< HEAD
-    /// - Returns: `true` if successful, `false` if not.
     @available(*, deprecated, message: "Use `func removeFirst() -> ChartDataEntry` instead.")
     open override func removeFirst() -> Bool
     {
+        isIndirectValuesCall = true
         let entry: ChartDataEntry? = isEmpty ? nil : removeFirst()
+        notifyDataSetChanged()
         return entry != nil
-=======
-    /// - returns: `true` if successful, `false` if not.
+    }
+    
+    /// Removes the last Entry (at index size-1) of this DataSet from the entries array.
+    ///
+    /// - Returns: `true` if successful, `false` if not.
     // TODO: This should return the removed entry to follow Swift convention.
-    open override func removeFirst() -> Bool
-    {
-        guard !values.isEmpty else { return false }
-
-        isIndirectValuesCall = true
-        values.removeFirst()
-
-        notifyDataSetChanged()
-        return true
->>>>>>> 9275d373
-    }
-    
-    /// Removes the last Entry (at index size-1) of this DataSet from the entries array.
-    ///
-<<<<<<< HEAD
-    /// - Returns: `true` if successful, `false` if not.
     @available(*, deprecated, message: "Use `func removeLast() -> ChartDataEntry` instead.")
     open override func removeLast() -> Bool
     {
+        isIndirectValuesCall = true
         let entry: ChartDataEntry? = isEmpty ? nil : removeLast()
+        notifyDataSetChanged()
         return entry != nil
     }
 
-=======
-    /// - returns: `true` if successful, `false` if not.
-    // TODO: This should return the removed entry to follow Swift convention.
-    open override func removeLast() -> Bool
-    {
-        guard !values.isEmpty else { return false }
-
-        isIndirectValuesCall = true
-        values.removeLast()
-
-        notifyDataSetChanged()
-        return true
-    }
-    
-    /// Checks if this DataSet contains the specified Entry.
-    /// - returns: `true` if contains the entry, `false` if not.
-    open override func contains(_ e: ChartDataEntry) -> Bool
-    {
-        return values.contains(e)
-    }
-    
->>>>>>> 9275d373
     /// Removes all values from this DataSet and recalculates min and max value.
     @available(*, deprecated, message: "Use `removeAll(keepingCapacity:)` instead.")
     open override func clear()
@@ -611,13 +499,9 @@
         copy.entries = entries
         copy._yMax = _yMax
         copy._yMin = _yMin
-<<<<<<< HEAD
         copy._xMax = _xMax
         copy._xMin = _xMin
 
-=======
-        
->>>>>>> 9275d373
         return copy
     }
 }
