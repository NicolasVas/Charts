--- conflicted
+++ resolved
@@ -37,7 +37,6 @@
     internal override func calculateLegendOffsets(offsetLeft: inout CGFloat, offsetTop: inout CGFloat, offsetRight: inout CGFloat, offsetBottom: inout CGFloat)
     {
         guard
-            let legend = _legend,
             legend.isEnabled,
             legend.drawInside
         else { return }
@@ -49,20 +48,20 @@
             switch legend.horizontalAlignment
             {
             case .left:
-                offsetLeft += min(legend.neededWidth, _viewPortHandler.chartWidth * legend.maxSizePercent) + legend.xOffset
+                offsetLeft += min(legend.neededWidth, viewPortHandler.chartWidth * legend.maxSizePercent) + legend.xOffset
                 
             case .right:
-                offsetRight += min(legend.neededWidth, _viewPortHandler.chartWidth * legend.maxSizePercent) + legend.xOffset
+                offsetRight += min(legend.neededWidth, viewPortHandler.chartWidth * legend.maxSizePercent) + legend.xOffset
                 
             case .center:
                 
                 switch legend.verticalAlignment
                 {
                 case .top:
-                    offsetTop += min(legend.neededHeight, _viewPortHandler.chartHeight * legend.maxSizePercent) + legend.yOffset
+                    offsetTop += min(legend.neededHeight, viewPortHandler.chartHeight * legend.maxSizePercent) + legend.yOffset
                     
                 case .bottom:
-                    offsetBottom += min(legend.neededHeight, _viewPortHandler.chartHeight * legend.maxSizePercent) + legend.yOffset
+                    offsetBottom += min(legend.neededHeight, viewPortHandler.chartHeight * legend.maxSizePercent) + legend.yOffset
                     
                 default:
                     break
@@ -73,7 +72,7 @@
             switch legend.verticalAlignment
             {
             case .top:
-                offsetTop += min(legend.neededHeight, _viewPortHandler.chartHeight * legend.maxSizePercent) + legend.yOffset
+                offsetTop += min(legend.neededHeight, viewPortHandler.chartHeight * legend.maxSizePercent) + legend.yOffset
                 
                 // left axis equals the top x-axis in a horizontal chart
                 if leftAxis.isEnabled && leftAxis.isDrawLabelsEnabled
@@ -82,7 +81,7 @@
                 }
                 
             case .bottom:
-                offsetBottom += min(legend.neededHeight, _viewPortHandler.chartHeight * legend.maxSizePercent) + legend.yOffset
+                offsetBottom += min(legend.neededHeight, viewPortHandler.chartHeight * legend.maxSizePercent) + legend.yOffset
 
                 // right axis equals the bottom x-axis in a horizontal chart
                 if rightAxis.isEnabled && rightAxis.isDrawLabelsEnabled
@@ -142,13 +141,8 @@
         offsetRight += self.extraRightOffset
         offsetBottom += self.extraBottomOffset
         offsetLeft += self.extraLeftOffset
-<<<<<<< HEAD
-        
+
         viewPortHandler.restrainViewPort(
-=======
-
-        _viewPortHandler.restrainViewPort(
->>>>>>> 695979ea
             offsetLeft: max(self.minOffset, offsetLeft),
             offsetTop: max(self.minOffset, offsetTop),
             offsetRight: max(self.minOffset, offsetRight),
