//
//  BarLineChartViewBase.swift
//  Charts
//
//  Copyright 2015 Daniel Cohen Gindi & Philipp Jahoda
//  A port of MPAndroidChart for iOS
//  Licensed under Apache License 2.0
//
//  https://github.com/danielgindi/Charts
//

import Foundation
import CoreGraphics

#if !os(OSX)
    import UIKit
#endif

/// Base-class of LineChart, BarChart, ScatterChart and CandleStickChart.
open class BarLineChartViewBase: ChartViewBase, BarLineScatterCandleBubbleChartDataProvider, NSUIGestureRecognizerDelegate
{
    /// the maximum number of entries to which values will be drawn
    /// (entry numbers greater than this value will cause value-labels to disappear)
    internal var _maxVisibleCount = 100
    
    /// flag that indicates if auto scaling on the y axis is enabled
    private var _autoScaleMinMaxEnabled = false
    
    private var _pinchZoomEnabled = false
    private var _doubleTapToZoomEnabled = true
    private var _dragXEnabled = true
    private var _dragYEnabled = true
    
    private var _scaleXEnabled = true
    private var _scaleYEnabled = true
    
    /// the color for the background of the chart-drawing area (everything behind the grid lines).
    @objc open var gridBackgroundColor = NSUIColor(red: 240/255.0, green: 240/255.0, blue: 240/255.0, alpha: 1.0)
    
    @objc open var borderColor = NSUIColor.black
    @objc open var borderLineWidth: CGFloat = 1.0
    
    /// flag indicating if the grid background should be drawn or not
    @objc open var drawGridBackgroundEnabled = false
    
    /// When enabled, the borders rectangle will be rendered.
    /// If this is enabled, there is no point drawing the axis-lines of x- and y-axis.
    @objc open var drawBordersEnabled = false
    
    /// When enabled, the values will be clipped to contentRect, otherwise they can bleed outside the content rect.
    @objc open var clipValuesToContentEnabled: Bool = false

    /// When disabled, the data and/or highlights will not be clipped to contentRect. Disabling this option can
    /// be useful, when the data lies fully within the content rect, but is drawn in such a way (such as thick lines)
    /// that there is unwanted clipping.
    @objc open var clipDataToContentEnabled: Bool = true

    /// Sets the minimum offset (padding) around the chart, defaults to 10
    @objc open var minOffset = CGFloat(10.0)
    
    /// Sets whether the chart should keep its position (zoom / scroll) after a rotation (orientation change)
    /// **default**: false
    @objc open var keepPositionOnRotation: Bool = false
    
    /// The left y-axis object. In the horizontal bar-chart, this is the
    /// top axis.
    @objc open internal(set) var leftAxis = YAxis(position: .left)
    
    /// The right y-axis object. In the horizontal bar-chart, this is the
    /// bottom axis.
    @objc open internal(set) var rightAxis = YAxis(position: .right)

    /// The left Y axis renderer. This is a read-write property so you can set your own custom renderer here.
    /// **default**: An instance of YAxisRenderer
    @objc open lazy var leftYAxisRenderer = YAxisRenderer(viewPortHandler: viewPortHandler, axis: leftAxis, transformer: _leftAxisTransformer)

    /// The right Y axis renderer. This is a read-write property so you can set your own custom renderer here.
    /// **default**: An instance of YAxisRenderer
    @objc open lazy var rightYAxisRenderer = YAxisRenderer(viewPortHandler: viewPortHandler, axis: rightAxis, transformer: _rightAxisTransformer)

    internal var _leftAxisTransformer: Transformer!
    internal var _rightAxisTransformer: Transformer!
    
    /// The X axis renderer. This is a read-write property so you can set your own custom renderer here.
    /// **default**: An instance of XAxisRenderer
    @objc open lazy var xAxisRenderer = XAxisRenderer(viewPortHandler: viewPortHandler, axis: xAxis, transformer: _leftAxisTransformer)

    internal var _tapGestureRecognizer: NSUITapGestureRecognizer!
    internal var _doubleTapGestureRecognizer: NSUITapGestureRecognizer!
    #if !os(tvOS)
    internal var _pinchGestureRecognizer: NSUIPinchGestureRecognizer!
    #endif
    internal var _panGestureRecognizer: NSUIPanGestureRecognizer!
    
    /// flag that indicates if a custom viewport offset has been set
    private var _customViewPortEnabled = false
    
    public override init(frame: CGRect)
    {
        super.init(frame: frame)
    }
    
    public required init?(coder aDecoder: NSCoder)
    {
        super.init(coder: aDecoder)
    }
    
    deinit
    {
        stopDeceleration()
    }
    
    internal override func initialize()
    {
        super.initialize()

        _leftAxisTransformer = Transformer(viewPortHandler: viewPortHandler)
        _rightAxisTransformer = Transformer(viewPortHandler: viewPortHandler)

        self.highlighter = ChartHighlighter(chart: self)
        
        _tapGestureRecognizer = NSUITapGestureRecognizer(target: self, action: #selector(tapGestureRecognized(_:)))
        _doubleTapGestureRecognizer = NSUITapGestureRecognizer(target: self, action: #selector(doubleTapGestureRecognized(_:)))
        _doubleTapGestureRecognizer.nsuiNumberOfTapsRequired = 2
        _panGestureRecognizer = NSUIPanGestureRecognizer(target: self, action: #selector(panGestureRecognized(_:)))
        
        _panGestureRecognizer.delegate = self
        
        self.addGestureRecognizer(_tapGestureRecognizer)
        self.addGestureRecognizer(_doubleTapGestureRecognizer)
        self.addGestureRecognizer(_panGestureRecognizer)
        
        _doubleTapGestureRecognizer.isEnabled = _doubleTapToZoomEnabled
        _panGestureRecognizer.isEnabled = _dragXEnabled || _dragYEnabled

        #if !os(tvOS)
            _pinchGestureRecognizer = NSUIPinchGestureRecognizer(target: self, action: #selector(BarLineChartViewBase.pinchGestureRecognized(_:)))
            _pinchGestureRecognizer.delegate = self
            self.addGestureRecognizer(_pinchGestureRecognizer)
            _pinchGestureRecognizer.isEnabled = _pinchZoomEnabled || _scaleXEnabled || _scaleYEnabled
        #endif
    }
    
    open override func observeValue(forKeyPath keyPath: String?, of object: Any?, change: [NSKeyValueChangeKey : Any]?, context: UnsafeMutableRawPointer?)
    {
        // Saving current position of chart.
        var oldPoint: CGPoint?
        if (keepPositionOnRotation && (keyPath == "frame" || keyPath == "bounds"))
        {
            oldPoint = viewPortHandler.contentRect.origin
            getTransformer(forAxis: .left).pixelToValues(&oldPoint!)
        }
        
        // Superclass transforms chart.
        super.observeValue(forKeyPath: keyPath, of: object, change: change, context: context)
        
        // Restoring old position of chart
        if var newPoint = oldPoint , keepPositionOnRotation
        {
            getTransformer(forAxis: .left).pointValueToPixel(&newPoint)
            viewPortHandler.centerViewPort(pt: newPoint, chart: self)
        }
        else
        {
            viewPortHandler.refresh(newMatrix: viewPortHandler.touchMatrix, chart: self, invalidate: true)
        }
    }
    
    open override func draw(_ rect: CGRect)
    {
        super.draw(rect)

        guard data != nil, let renderer = renderer else { return }
        
        let optionalContext = NSUIGraphicsGetCurrentContext()
        guard let context = optionalContext else { return }

        // execute all drawing commands
        drawGridBackground(context: context)
        

        if _autoScaleMinMaxEnabled
        {
            autoScale()
        }

        if leftAxis.isEnabled
        {
            leftYAxisRenderer.computeAxis(min: leftAxis._axisMinimum, max: leftAxis._axisMaximum, inverted: leftAxis.isInverted)
        }
        
        if rightAxis.isEnabled
        {
            rightYAxisRenderer.computeAxis(min: rightAxis._axisMinimum, max: rightAxis._axisMaximum, inverted: rightAxis.isInverted)
        }
        
        if xAxis.isEnabled
        {
            xAxisRenderer.computeAxis(min: xAxis._axisMinimum, max: xAxis._axisMaximum, inverted: false)
        }
        
        xAxisRenderer.renderAxisLine(context: context)
        leftYAxisRenderer.renderAxisLine(context: context)
        rightYAxisRenderer.renderAxisLine(context: context)

        // The renderers are responsible for clipping, to account for line-width center etc.
        xAxisRenderer.renderGridLines(context: context)
        leftYAxisRenderer.renderGridLines(context: context)
        rightYAxisRenderer.renderGridLines(context: context)
        
        if xAxis.isEnabled && xAxis.isDrawLimitLinesBehindDataEnabled
        {
            xAxisRenderer.renderLimitLines(context: context)
        }
        
        if leftAxis.isEnabled && leftAxis.isDrawLimitLinesBehindDataEnabled
        {
            leftYAxisRenderer.renderLimitLines(context: context)
        }
        
        if rightAxis.isEnabled && rightAxis.isDrawLimitLinesBehindDataEnabled
        {
            rightYAxisRenderer.renderLimitLines(context: context)
        }
        
        context.saveGState()
<<<<<<< HEAD
        context.clip(to: viewPortHandler.contentRect)
=======
        // make sure the data cannot be drawn outside the content-rect
        if clipDataToContentEnabled {
            context.clip(to: _viewPortHandler.contentRect)
        }
>>>>>>> b40aa1bc
        renderer.drawData(context: context)
        
        // if highlighting is enabled
        if (valuesToHighlight())
        {
            renderer.drawHighlighted(context: context, indices: highlighted)
        }
        
        context.restoreGState()
        
        renderer.drawExtras(context: context)
        
        if xAxis.isEnabled && !xAxis.isDrawLimitLinesBehindDataEnabled
        {
            xAxisRenderer.renderLimitLines(context: context)
        }
        
        if leftAxis.isEnabled && !leftAxis.isDrawLimitLinesBehindDataEnabled
        {
            leftYAxisRenderer.renderLimitLines(context: context)
        }
        
        if rightAxis.isEnabled && !rightAxis.isDrawLimitLinesBehindDataEnabled
        {
            rightYAxisRenderer.renderLimitLines(context: context)
        }
        
        xAxisRenderer.renderAxisLabels(context: context)
        leftYAxisRenderer.renderAxisLabels(context: context)
        rightYAxisRenderer.renderAxisLabels(context: context)

        if clipValuesToContentEnabled
        {
            context.saveGState()
            context.clip(to: viewPortHandler.contentRect)
            
            renderer.drawValues(context: context)
            
            context.restoreGState()
        }
        else
        {
            renderer.drawValues(context: context)
        }

        legendRenderer.renderLegend(context: context)

        drawDescription(in: context)
        
        drawMarkers(context: context)
    }
    
    private var _autoScaleLastLowestVisibleX: Double?
    private var _autoScaleLastHighestVisibleX: Double?
    
    /// Performs auto scaling of the axis by recalculating the minimum and maximum y-values based on the entries currently in view.
    internal func autoScale()
    {
        guard let data = data
            else { return }
        
        data.calcMinMaxY(fromX: self.lowestVisibleX, toX: self.highestVisibleX)
        
        xAxis.calculate(min: data.xMin, max: data.xMax)
        
        // calculate axis range (min / max) according to provided data
        
        if leftAxis.isEnabled
        {
            leftAxis.calculate(min: data.getYMin(axis: .left), max: data.getYMax(axis: .left))
        }
        
        if rightAxis.isEnabled
        {
            rightAxis.calculate(min: data.getYMin(axis: .right), max: data.getYMax(axis: .right))
        }
        
        calculateOffsets()
    }
    
    internal func prepareValuePxMatrix()
    {
        _rightAxisTransformer.prepareMatrixValuePx(chartXMin: xAxis._axisMinimum, deltaX: CGFloat(xAxis.axisRange), deltaY: CGFloat(rightAxis.axisRange), chartYMin: rightAxis._axisMinimum)
        _leftAxisTransformer.prepareMatrixValuePx(chartXMin: xAxis._axisMinimum, deltaX: CGFloat(xAxis.axisRange), deltaY: CGFloat(leftAxis.axisRange), chartYMin: leftAxis._axisMinimum)
    }
    
    internal func prepareOffsetMatrix()
    {
        _rightAxisTransformer.prepareMatrixOffset(inverted: rightAxis.isInverted)
        _leftAxisTransformer.prepareMatrixOffset(inverted: leftAxis.isInverted)
    }
    
    open override func notifyDataSetChanged()
    {
        renderer?.initBuffers()
        
        calcMinMax()
        
        leftYAxisRenderer.computeAxis(min: leftAxis._axisMinimum, max: leftAxis._axisMaximum, inverted: leftAxis.isInverted)
        rightYAxisRenderer.computeAxis(min: rightAxis._axisMinimum, max: rightAxis._axisMaximum, inverted: rightAxis.isInverted)
        
        if let data = data
        {
            xAxisRenderer.computeAxis(
                min: xAxis._axisMinimum,
                max: xAxis._axisMaximum,
                inverted: false)

            legendRenderer.computeLegend(data: data)
        }
        
        calculateOffsets()
        
        setNeedsDisplay()
    }
    
    internal override func calcMinMax()
    {
        // calculate / set x-axis range
        xAxis.calculate(min: data?.xMin ?? 0.0, max: data?.xMax ?? 0.0)
        
        // calculate axis range (min / max) according to provided data
        leftAxis.calculate(min: data?.getYMin(axis: .left) ?? 0.0, max: data?.getYMax(axis: .left) ?? 0.0)
        rightAxis.calculate(min: data?.getYMin(axis: .right) ?? 0.0, max: data?.getYMax(axis: .right) ?? 0.0)
    }
    
    internal func calculateLegendOffsets(offsetLeft: inout CGFloat, offsetTop: inout CGFloat, offsetRight: inout CGFloat, offsetBottom: inout CGFloat)
    {
        // setup offsets for legend
        if legend.isEnabled, !legend.drawInside
        {
            switch legend.orientation
            {
            case .vertical:
                
                switch legend.horizontalAlignment
                {
                case .left:
                    offsetLeft += min(legend.neededWidth, viewPortHandler.chartWidth * legend.maxSizePercent) + legend.xOffset
                    
                case .right:
                    offsetRight += min(legend.neededWidth, viewPortHandler.chartWidth * legend.maxSizePercent) + legend.xOffset
                    
                case .center:
                    
                    switch legend.verticalAlignment
                    {
                    case .top:
                        offsetTop += min(legend.neededHeight, viewPortHandler.chartHeight * legend.maxSizePercent) + legend.yOffset
                        
                    case .bottom:
                        offsetBottom += min(legend.neededHeight, viewPortHandler.chartHeight * legend.maxSizePercent) + legend.yOffset
                        
                    default:
                        break
                    }
                }
                
            case .horizontal:
                
                switch legend.verticalAlignment
                {
                case .top:
                    offsetTop += min(legend.neededHeight, viewPortHandler.chartHeight * legend.maxSizePercent) + legend.yOffset
                    if xAxis.isEnabled && xAxis.isDrawLabelsEnabled
                    {
                        offsetTop += xAxis.labelRotatedHeight
                    }
                    
                case .bottom:
                    offsetBottom += min(legend.neededHeight, viewPortHandler.chartHeight * legend.maxSizePercent) + legend.yOffset
                    if xAxis.isEnabled && xAxis.isDrawLabelsEnabled
                    {
                        offsetBottom += xAxis.labelRotatedHeight
                    }
                    
                default:
                    break
                }
            }
        }
    }
    
    internal override func calculateOffsets()
    {
        if !_customViewPortEnabled
        {
            var offsetLeft = CGFloat(0.0)
            var offsetRight = CGFloat(0.0)
            var offsetTop = CGFloat(0.0)
            var offsetBottom = CGFloat(0.0)
            
            calculateLegendOffsets(offsetLeft: &offsetLeft,
                                   offsetTop: &offsetTop,
                                   offsetRight: &offsetRight,
                                   offsetBottom: &offsetBottom)
            
            // offsets for y-labels
            if leftAxis.needsOffset
            {
                offsetLeft += leftAxis.requiredSize().width
            }
            
            if rightAxis.needsOffset
            {
                offsetRight += rightAxis.requiredSize().width
            }

            if xAxis.isEnabled && xAxis.isDrawLabelsEnabled
            {
                let xlabelheight = xAxis.labelRotatedHeight + xAxis.yOffset
                
                // offsets for x-labels
                if xAxis.labelPosition == .bottom
                {
                    offsetBottom += xlabelheight
                }
                else if xAxis.labelPosition == .top
                {
                    offsetTop += xlabelheight
                }
                else if xAxis.labelPosition == .bothSided
                {
                    offsetBottom += xlabelheight
                    offsetTop += xlabelheight
                }
            }
            
            offsetTop += self.extraTopOffset
            offsetRight += self.extraRightOffset
            offsetBottom += self.extraBottomOffset
            offsetLeft += self.extraLeftOffset

            viewPortHandler.restrainViewPort(
                offsetLeft: max(self.minOffset, offsetLeft),
                offsetTop: max(self.minOffset, offsetTop),
                offsetRight: max(self.minOffset, offsetRight),
                offsetBottom: max(self.minOffset, offsetBottom))
        }
        
        prepareOffsetMatrix()
        prepareValuePxMatrix()
    }
    
    /// draws the grid background
    internal func drawGridBackground(context: CGContext)
    {
        if drawGridBackgroundEnabled || drawBordersEnabled
        {
            context.saveGState()
        }
        
        if drawGridBackgroundEnabled
        {
            // draw the grid background
            context.setFillColor(gridBackgroundColor.cgColor)
            context.fill(viewPortHandler.contentRect)
        }
        
        if drawBordersEnabled
        {
            context.setLineWidth(borderLineWidth)
            context.setStrokeColor(borderColor.cgColor)
            context.stroke(viewPortHandler.contentRect)
        }
        
        if drawGridBackgroundEnabled || drawBordersEnabled
        {
            context.restoreGState()
        }
    }
    
    // MARK: - Gestures
    
    private enum GestureScaleAxis
    {
        case both
        case x
        case y
    }
    
    private var _isDragging = false
    private var _isScaling = false
    private var _gestureScaleAxis = GestureScaleAxis.both
    private var _closestDataSetToTouch: ChartDataSetProtocol!
    private var _panGestureReachedEdge: Bool = false
    private weak var _outerScrollView: NSUIScrollView?
    
    private var _lastPanPoint = CGPoint() /// This is to prevent using setTranslation which resets velocity
    
    private var _decelerationLastTime: TimeInterval = 0.0
    private var _decelerationDisplayLink: NSUIDisplayLink!
    private var _decelerationVelocity = CGPoint()
    
    @objc private func tapGestureRecognized(_ recognizer: NSUITapGestureRecognizer)
    {
        if data === nil
        {
            return
        }
        
        if recognizer.state == NSUIGestureRecognizerState.ended
        {
            if !isHighLightPerTapEnabled { return }
            
            let h = getHighlightByTouchPoint(recognizer.location(in: self))
            
            if h === nil || h == self.lastHighlighted
            {
                lastHighlighted = nil
                highlightValue(nil, callDelegate: true)
            }
            else
            {
                lastHighlighted = h
                highlightValue(h, callDelegate: true)
            }
        }
    }
    
    @objc private func doubleTapGestureRecognized(_ recognizer: NSUITapGestureRecognizer)
    {
        if data === nil
        {
            return
        }
        
        if recognizer.state == NSUIGestureRecognizerState.ended
        {
            if data !== nil && _doubleTapToZoomEnabled && (data?.entryCount ?? 0) > 0
            {
                var location = recognizer.location(in: self)
                location.x = location.x - viewPortHandler.offsetLeft
                
                if isTouchInverted()
                {
                    location.y = -(location.y - viewPortHandler.offsetTop)
                }
                else
                {
                    location.y = -(self.bounds.size.height - location.y - viewPortHandler.offsetBottom)
                }
                
                self.zoom(scaleX: isScaleXEnabled ? 1.4 : 1.0, scaleY: isScaleYEnabled ? 1.4 : 1.0, x: location.x, y: location.y)
            }
        }
    }
    
    #if !os(tvOS)
    @objc private func pinchGestureRecognized(_ recognizer: NSUIPinchGestureRecognizer)
    {
        if recognizer.state == NSUIGestureRecognizerState.began
        {
            stopDeceleration()
            
            if data !== nil &&
                (_pinchZoomEnabled || _scaleXEnabled || _scaleYEnabled)
            {
                _isScaling = true
                
                if _pinchZoomEnabled
                {
                    _gestureScaleAxis = .both
                }
                else
                {
                    let x = abs(recognizer.location(in: self).x - recognizer.nsuiLocationOfTouch(1, inView: self).x)
                    let y = abs(recognizer.location(in: self).y - recognizer.nsuiLocationOfTouch(1, inView: self).y)
                    
                    if _scaleXEnabled != _scaleYEnabled
                    {
                        _gestureScaleAxis = _scaleXEnabled ? .x : .y
                    }
                    else
                    {
                        _gestureScaleAxis = x > y ? .x : .y
                    }
                }
            }
        }
        else if recognizer.state == NSUIGestureRecognizerState.ended ||
            recognizer.state == NSUIGestureRecognizerState.cancelled
        {
            if _isScaling
            {
                _isScaling = false
                
                // Range might have changed, which means that Y-axis labels could have changed in size, affecting Y-axis size. So we need to recalculate offsets.
                calculateOffsets()
                setNeedsDisplay()
            }
        }
        else if recognizer.state == NSUIGestureRecognizerState.changed
        {
            let isZoomingOut = (recognizer.nsuiScale < 1)
            var canZoomMoreX = isZoomingOut ? viewPortHandler.canZoomOutMoreX : viewPortHandler.canZoomInMoreX
            var canZoomMoreY = isZoomingOut ? viewPortHandler.canZoomOutMoreY : viewPortHandler.canZoomInMoreY
            
            if _isScaling
            {
                canZoomMoreX = canZoomMoreX && _scaleXEnabled && (_gestureScaleAxis == .both || _gestureScaleAxis == .x)
                canZoomMoreY = canZoomMoreY && _scaleYEnabled && (_gestureScaleAxis == .both || _gestureScaleAxis == .y)
                if canZoomMoreX || canZoomMoreY
                {
                    var location = recognizer.location(in: self)
                    location.x = location.x - viewPortHandler.offsetLeft
                    
                    if isTouchInverted()
                    {
                        location.y = -(location.y - viewPortHandler.offsetTop)
                    }
                    else
                    {
                        location.y = -(viewPortHandler.chartHeight - location.y - viewPortHandler.offsetBottom)
                    }
                    
                    let scaleX = canZoomMoreX ? recognizer.nsuiScale : 1.0
                    let scaleY = canZoomMoreY ? recognizer.nsuiScale : 1.0
                    
                    var matrix = CGAffineTransform(translationX: location.x, y: location.y)
                    matrix = matrix.scaledBy(x: scaleX, y: scaleY)
                    matrix = matrix.translatedBy(x: -location.x, y: -location.y)
                    
                    matrix = viewPortHandler.touchMatrix.concatenating(matrix)
                    
                    viewPortHandler.refresh(newMatrix: matrix, chart: self, invalidate: true)

                    if delegate !== nil
                    {
                        delegate?.chartScaled?(self, scaleX: scaleX, scaleY: scaleY)
                    }
                }
                
                recognizer.nsuiScale = 1.0
            }
        }
    }
    #endif
    
    @objc private func panGestureRecognized(_ recognizer: NSUIPanGestureRecognizer)
    {
        if recognizer.state == NSUIGestureRecognizerState.began && recognizer.nsuiNumberOfTouches() > 0
        {
            stopDeceleration()
            
            if data === nil || !self.isDragEnabled
            { // If we have no data, we have nothing to pan and no data to highlight
                return
            }
            
            // If drag is enabled and we are in a position where there's something to drag:
            //  * If we're zoomed in, then obviously we have something to drag.
            //  * If we have a drag offset - we always have something to drag
            if !self.hasNoDragOffset || !self.isFullyZoomedOut
            {
                _isDragging = true
                
                _closestDataSetToTouch = getDataSetByTouchPoint(point: recognizer.nsuiLocationOfTouch(0, inView: self))
                
                var translation = recognizer.translation(in: self)
                if !self.dragXEnabled
                {
                    translation.x = 0.0
                }
                else if !self.dragYEnabled
                {
                    translation.y = 0.0
                }
                
                let didUserDrag = translation.x != 0.0 || translation.y != 0.0
                
                // Check to see if user dragged at all and if so, can the chart be dragged by the given amount
                if didUserDrag && !performPanChange(translation: translation)
                {
                    if _outerScrollView !== nil
                    {
                        // We can stop dragging right now, and let the scroll view take control
                        _outerScrollView = nil
                        _isDragging = false
                    }
                }
                else
                {
                    if _outerScrollView !== nil
                    {
                        // Prevent the parent scroll view from scrolling
                        _outerScrollView?.nsuiIsScrollEnabled = false
                    }
                }
                
                _lastPanPoint = recognizer.translation(in: self)
            }
            else if self.isHighlightPerDragEnabled
            {
                // We will only handle highlights on NSUIGestureRecognizerState.Changed
                
                _isDragging = false
            }
        }
        else if recognizer.state == NSUIGestureRecognizerState.changed
        {
            if _isDragging
            {
                let originalTranslation = recognizer.translation(in: self)
                var translation = CGPoint(x: originalTranslation.x - _lastPanPoint.x, y: originalTranslation.y - _lastPanPoint.y)
                
                if !self.dragXEnabled
                {
                    translation.x = 0.0
                }
                else if !self.dragYEnabled
                {
                    translation.y = 0.0
                }
                
                let _ = performPanChange(translation: translation)
                
                _lastPanPoint = originalTranslation
            }
            else if isHighlightPerDragEnabled
            {
                let h = getHighlightByTouchPoint(recognizer.location(in: self))
                
                let lastHighlighted = self.lastHighlighted
                
                if h != lastHighlighted
                {
                    self.lastHighlighted = h
                    self.highlightValue(h, callDelegate: true)
                }
            }
        }
        else if recognizer.state == NSUIGestureRecognizerState.ended || recognizer.state == NSUIGestureRecognizerState.cancelled
        {
            if _isDragging
            {
                if recognizer.state == NSUIGestureRecognizerState.ended && isDragDecelerationEnabled
                {
                    stopDeceleration()
                    
                    _decelerationLastTime = CACurrentMediaTime()
                    _decelerationVelocity = recognizer.velocity(in: self)
                    
                    _decelerationDisplayLink = NSUIDisplayLink(target: self, selector: #selector(BarLineChartViewBase.decelerationLoop))
                    _decelerationDisplayLink.add(to: RunLoop.main, forMode: RunLoopMode.commonModes)
                }
                
                _isDragging = false
            }
            
            if _outerScrollView !== nil
            {
                _outerScrollView?.nsuiIsScrollEnabled = true
                _outerScrollView = nil
            }
        }
    }
    
    private func performPanChange(translation: CGPoint) -> Bool
    {
        var translation = translation
        
        if isTouchInverted()
        {
            if self is HorizontalBarChartView
            {
                translation.x = -translation.x
            }
            else
            {
                translation.y = -translation.y
            }
        }
        
        let originalMatrix = viewPortHandler.touchMatrix
        
        var matrix = CGAffineTransform(translationX: translation.x, y: translation.y)
        matrix = originalMatrix.concatenating(matrix)
        
        matrix = viewPortHandler.refresh(newMatrix: matrix, chart: self, invalidate: true)
        
        if delegate !== nil
        {
            delegate?.chartTranslated?(self, dX: translation.x, dY: translation.y)
        }
        
        // Did we managed to actually drag or did we reach the edge?
        return matrix.tx != originalMatrix.tx || matrix.ty != originalMatrix.ty
    }
    
    private func isTouchInverted() -> Bool
    {
        return isAnyAxisInverted &&
            _closestDataSetToTouch !== nil &&
            getAxis(_closestDataSetToTouch.axisDependency).isInverted
    }
    
    @objc open func stopDeceleration()
    {
        if _decelerationDisplayLink !== nil
        {
            _decelerationDisplayLink.remove(from: RunLoop.main, forMode: RunLoopMode.commonModes)
            _decelerationDisplayLink = nil
        }
    }
    
    @objc private func decelerationLoop()
    {
        let currentTime = CACurrentMediaTime()
        
        _decelerationVelocity.x *= self.dragDecelerationFrictionCoef
        _decelerationVelocity.y *= self.dragDecelerationFrictionCoef
        
        let timeInterval = CGFloat(currentTime - _decelerationLastTime)
        
        let distance = CGPoint(
            x: _decelerationVelocity.x * timeInterval,
            y: _decelerationVelocity.y * timeInterval
        )
        
        if !performPanChange(translation: distance)
        {
            // We reached the edge, stop
            _decelerationVelocity.x = 0.0
            _decelerationVelocity.y = 0.0
        }
        
        _decelerationLastTime = currentTime
        
        if abs(_decelerationVelocity.x) < 0.001 && abs(_decelerationVelocity.y) < 0.001
        {
            stopDeceleration()
            
            // Range might have changed, which means that Y-axis labels could have changed in size, affecting Y-axis size. So we need to recalculate offsets.
            calculateOffsets()
            setNeedsDisplay()
        }
    }
    
    private func nsuiGestureRecognizerShouldBegin(_ gestureRecognizer: NSUIGestureRecognizer) -> Bool
    {
        if gestureRecognizer == _panGestureRecognizer
        {
            let velocity = _panGestureRecognizer.velocity(in: self)
            if data === nil || !isDragEnabled ||
                (self.hasNoDragOffset && self.isFullyZoomedOut && !self.isHighlightPerDragEnabled) ||
                (!_dragYEnabled && fabs(velocity.y) > fabs(velocity.x)) ||
                (!_dragXEnabled && fabs(velocity.y) < fabs(velocity.x))
            {
                return false
            }
        }
        else
        {
            #if !os(tvOS)
                if gestureRecognizer == _pinchGestureRecognizer
                {
                    if data === nil || (!_pinchZoomEnabled && !_scaleXEnabled && !_scaleYEnabled)
                    {
                        return false
                    }
                }
            #endif
        }
        
        return true
    }
    
    #if !os(OSX)
    open override func gestureRecognizerShouldBegin(_ gestureRecognizer: UIGestureRecognizer) -> Bool
    {
        if !super.gestureRecognizerShouldBegin(gestureRecognizer)
        {
            return false
        }
        
        return nsuiGestureRecognizerShouldBegin(gestureRecognizer)
    }
    #endif
    
    #if os(OSX)
    public func gestureRecognizerShouldBegin(gestureRecognizer: NSGestureRecognizer) -> Bool
    {
        return nsuiGestureRecognizerShouldBegin(gestureRecognizer)
    }
    #endif
    
    open func gestureRecognizer(_ gestureRecognizer: NSUIGestureRecognizer, shouldRecognizeSimultaneouslyWith otherGestureRecognizer: NSUIGestureRecognizer) -> Bool
    {
        #if !os(tvOS)
            if ((gestureRecognizer is NSUIPinchGestureRecognizer && otherGestureRecognizer is NSUIPanGestureRecognizer) ||
                (gestureRecognizer is NSUIPanGestureRecognizer && otherGestureRecognizer is NSUIPinchGestureRecognizer))
            {
                return true
            }
        #endif
        
        if gestureRecognizer is NSUIPanGestureRecognizer,
            otherGestureRecognizer is NSUIPanGestureRecognizer,
            gestureRecognizer == _panGestureRecognizer
        {
            var scrollView = self.superview
            while scrollView != nil && !(scrollView is NSUIScrollView)
            {
                scrollView = scrollView?.superview
            }
            
            // If there is two scrollview together, we pick the superview of the inner scrollview.
            // In the case of UITableViewWrepperView, the superview will be UITableView
            if let superViewOfScrollView = scrollView?.superview,
                superViewOfScrollView is NSUIScrollView
            {
                scrollView = superViewOfScrollView
            }

            var foundScrollView = scrollView as? NSUIScrollView
            
            if !(foundScrollView?.nsuiIsScrollEnabled ?? true)
            {
                foundScrollView = nil
            }
            
            let scrollViewPanGestureRecognizer = foundScrollView?.nsuiGestureRecognizers?.first {
                $0 is NSUIPanGestureRecognizer
            }
            
            if otherGestureRecognizer === scrollViewPanGestureRecognizer
            {
                _outerScrollView = foundScrollView
                
                return true
            }
        }
        
        return false
    }
    
    /// MARK: Viewport modifiers
    
    /// Zooms in by 1.4, into the charts center.
    @objc open func zoomIn()
    {
        let center = viewPortHandler.contentCenter
        
        let matrix = viewPortHandler.zoomIn(x: center.x, y: -center.y)
        viewPortHandler.refresh(newMatrix: matrix, chart: self, invalidate: false)
        
        // Range might have changed, which means that Y-axis labels could have changed in size, affecting Y-axis size. So we need to recalculate offsets.
        calculateOffsets()
        setNeedsDisplay()
    }

    /// Zooms out by 0.7, from the charts center.
    @objc open func zoomOut()
    {
        let center = viewPortHandler.contentCenter
        
        let matrix = viewPortHandler.zoomOut(x: center.x, y: -center.y)
        viewPortHandler.refresh(newMatrix: matrix, chart: self, invalidate: false)

        // Range might have changed, which means that Y-axis labels could have changed in size, affecting Y-axis size. So we need to recalculate offsets.
        calculateOffsets()
        setNeedsDisplay()
    }
    
    /// Zooms out to original size.
    @objc open func resetZoom()
    {
        let matrix = viewPortHandler.resetZoom()
        viewPortHandler.refresh(newMatrix: matrix, chart: self, invalidate: false)

        // Range might have changed, which means that Y-axis labels could have changed in size, affecting Y-axis size. So we need to recalculate offsets.
        calculateOffsets()
        setNeedsDisplay()
    }

    /// Zooms in or out by the given scale factor. x and y are the coordinates
    /// (in pixels) of the zoom center.
    ///
    /// - parameter scaleX: if < 1 --> zoom out, if > 1 --> zoom in
    /// - parameter scaleY: if < 1 --> zoom out, if > 1 --> zoom in
    /// - parameter x:
    /// - parameter y:
    @objc open func zoom(
        scaleX: CGFloat,
               scaleY: CGFloat,
               x: CGFloat,
               y: CGFloat)
    {
        let matrix = viewPortHandler.zoom(scaleX: scaleX, scaleY: scaleY, x: x, y: -y)
        viewPortHandler.refresh(newMatrix: matrix, chart: self, invalidate: false)

        // Range might have changed, which means that Y-axis labels could have changed in size, affecting Y-axis size. So we need to recalculate offsets.
        calculateOffsets()
        setNeedsDisplay()
    }
    
    /// Zooms in or out by the given scale factor.
    /// x and y are the values (**not pixels**) of the zoom center.
    ///
    /// - parameter scaleX: if < 1 --> zoom out, if > 1 --> zoom in
    /// - parameter scaleY: if < 1 --> zoom out, if > 1 --> zoom in
    /// - parameter xValue:
    /// - parameter yValue:
    /// - parameter axis:
    @objc open func zoom(
        scaleX: CGFloat,
               scaleY: CGFloat,
               xValue: Double,
               yValue: Double,
               axis: YAxis.AxisDependency)
    {
        let job = ZoomViewJob(
            viewPortHandler: viewPortHandler,
            scaleX: scaleX,
            scaleY: scaleY,
            xValue: xValue,
            yValue: yValue,
            transformer: getTransformer(forAxis: axis),
            axis: axis,
            view: self)
        addViewportJob(job)
    }
    
    /// Zooms to the center of the chart with the given scale factor.
    ///
    /// - parameter scaleX: if < 1 --> zoom out, if > 1 --> zoom in
    /// - parameter scaleY: if < 1 --> zoom out, if > 1 --> zoom in
    /// - parameter xValue:
    /// - parameter yValue:
    /// - parameter axis:
    @objc open func zoomToCenter(
        scaleX: CGFloat,
               scaleY: CGFloat)
    {
        let center = centerOffsets
        let matrix = viewPortHandler.zoom(
            scaleX: scaleX,
            scaleY: scaleY,
            x: center.x,
            y: -center.y)
        viewPortHandler.refresh(newMatrix: matrix, chart: self, invalidate: false)
    }
    
    /// Zooms by the specified scale factor to the specified values on the specified axis.
    ///
    /// - parameter scaleX:
    /// - parameter scaleY:
    /// - parameter xValue:
    /// - parameter yValue:
    /// - parameter axis: which axis should be used as a reference for the y-axis
    /// - parameter duration: the duration of the animation in seconds
    /// - parameter easing:
    @objc open func zoomAndCenterViewAnimated(
        scaleX: CGFloat,
        scaleY: CGFloat,
        xValue: Double,
        yValue: Double,
        axis: YAxis.AxisDependency,
        duration: TimeInterval,
        easing: ChartEasingFunctionBlock?)
    {
        let origin = valueForTouchPoint(
            point: CGPoint(x: viewPortHandler.contentLeft, y: viewPortHandler.contentTop),
            axis: axis)
        
        let job = AnimatedZoomViewJob(
            viewPortHandler: viewPortHandler,
            transformer: getTransformer(forAxis: axis),
            view: self,
            yAxis: getAxis(axis),
            xAxisRange: xAxis.axisRange,
            scaleX: scaleX,
            scaleY: scaleY,
            xOrigin: viewPortHandler.scaleX,
            yOrigin: viewPortHandler.scaleY,
            zoomCenterX: CGFloat(xValue),
            zoomCenterY: CGFloat(yValue),
            zoomOriginX: origin.x,
            zoomOriginY: origin.y,
            duration: duration,
            easing: easing)
            
        addViewportJob(job)
    }
    
    /// Zooms by the specified scale factor to the specified values on the specified axis.
    ///
    /// - parameter scaleX:
    /// - parameter scaleY:
    /// - parameter xValue:
    /// - parameter yValue:
    /// - parameter axis: which axis should be used as a reference for the y-axis
    /// - parameter duration: the duration of the animation in seconds
    /// - parameter easing:
    @objc open func zoomAndCenterViewAnimated(
        scaleX: CGFloat,
        scaleY: CGFloat,
        xValue: Double,
        yValue: Double,
        axis: YAxis.AxisDependency,
        duration: TimeInterval,
        easingOption: ChartEasingOption)
    {
        zoomAndCenterViewAnimated(scaleX: scaleX, scaleY: scaleY, xValue: xValue, yValue: yValue, axis: axis, duration: duration, easing: easingFunctionFromOption(easingOption))
    }
    
    /// Zooms by the specified scale factor to the specified values on the specified axis.
    ///
    /// - parameter scaleX:
    /// - parameter scaleY:
    /// - parameter xValue:
    /// - parameter yValue:
    /// - parameter axis: which axis should be used as a reference for the y-axis
    /// - parameter duration: the duration of the animation in seconds
    /// - parameter easing:
    @objc open func zoomAndCenterViewAnimated(
        scaleX: CGFloat,
        scaleY: CGFloat,
        xValue: Double,
        yValue: Double,
        axis: YAxis.AxisDependency,
        duration: TimeInterval)
    {
        zoomAndCenterViewAnimated(scaleX: scaleX, scaleY: scaleY, xValue: xValue, yValue: yValue, axis: axis, duration: duration, easingOption: .easeInOutSine)
    }
    
    /// Resets all zooming and dragging and makes the chart fit exactly it's bounds.
    @objc open func fitScreen()
    {
        let matrix = viewPortHandler.fitScreen()
        viewPortHandler.refresh(newMatrix: matrix, chart: self, invalidate: false)
        
        calculateOffsets()
        setNeedsDisplay()
    }
    
    /// Sets the minimum scale value to which can be zoomed out. 1 = fitScreen
    @objc open func setScaleMinima(_ scaleX: CGFloat, scaleY: CGFloat)
    {
        viewPortHandler.setMinimumScaleX(scaleX)
        viewPortHandler.setMinimumScaleY(scaleY)
    }
    
    @objc open var visibleXRange: Double
    {
        return abs(highestVisibleX - lowestVisibleX)
    }
    
    /// Sets the size of the area (range on the x-axis) that should be maximum visible at once (no further zooming out allowed).
    ///
    /// If this is e.g. set to 10, no more than a range of 10 values on the x-axis can be viewed at once without scrolling.
    ///
    /// If you call this method, chart must have data or it has no effect.
    @objc open func setVisibleXRangeMaximum(_ maxXRange: Double)
    {
        let xScale = xAxis.axisRange / maxXRange
        viewPortHandler.setMinimumScaleX(CGFloat(xScale))
    }
    
    /// Sets the size of the area (range on the x-axis) that should be minimum visible at once (no further zooming in allowed).
    ///
    /// If this is e.g. set to 10, no less than a range of 10 values on the x-axis can be viewed at once without scrolling.
    ///
    /// If you call this method, chart must have data or it has no effect.
    @objc open func setVisibleXRangeMinimum(_ minXRange: Double)
    {
        let xScale = xAxis.axisRange / minXRange
        viewPortHandler.setMaximumScaleX(CGFloat(xScale))
    }

    /// Limits the maximum and minimum value count that can be visible by pinching and zooming.
    ///
    /// e.g. minRange=10, maxRange=100 no less than 10 values and no more that 100 values can be viewed
    /// at once without scrolling.
    ///
    /// If you call this method, chart must have data or it has no effect.
    @objc open func setVisibleXRange(minXRange: Double, maxXRange: Double)
    {
        let minScale = xAxis.axisRange / maxXRange
        let maxScale = xAxis.axisRange / minXRange
        viewPortHandler.setMinMaxScaleX(
            minScaleX: CGFloat(minScale),
            maxScaleX: CGFloat(maxScale))
    }
    
    /// Sets the size of the area (range on the y-axis) that should be maximum visible at once.
    ///
    /// - parameter yRange:
    /// - parameter axis: - the axis for which this limit should apply
    @objc open func setVisibleYRangeMaximum(_ maxYRange: Double, axis: YAxis.AxisDependency)
    {
        let yScale = getAxisRange(axis: axis) / maxYRange
        viewPortHandler.setMinimumScaleY(CGFloat(yScale))
    }
    
    /// Sets the size of the area (range on the y-axis) that should be minimum visible at once, no further zooming in possible.
    ///
    /// - parameter yRange:
    /// - parameter axis: - the axis for which this limit should apply
    @objc open func setVisibleYRangeMinimum(_ minYRange: Double, axis: YAxis.AxisDependency)
    {
        let yScale = getAxisRange(axis: axis) / minYRange
        viewPortHandler.setMaximumScaleY(CGFloat(yScale))
    }

    /// Limits the maximum and minimum y range that can be visible by pinching and zooming.
    ///
    /// - parameter minYRange:
    /// - parameter maxYRange:
    /// - parameter axis:
    @objc open func setVisibleYRange(minYRange: Double, maxYRange: Double, axis: YAxis.AxisDependency)
    {
        let minScale = getAxisRange(axis: axis) / minYRange
        let maxScale = getAxisRange(axis: axis) / maxYRange
        viewPortHandler.setMinMaxScaleY(minScaleY: CGFloat(minScale), maxScaleY: CGFloat(maxScale))
    }
    
    /// Moves the left side of the current viewport to the specified x-value.
    /// This also refreshes the chart by calling setNeedsDisplay().
    @objc open func moveViewToX(_ xValue: Double)
    {
        let job = MoveViewJob(
            viewPortHandler: viewPortHandler,
            xValue: xValue,
            yValue: 0.0,
            transformer: getTransformer(forAxis: .left),
            view: self)
        
        addViewportJob(job)
    }

    /// Centers the viewport to the specified y-value on the y-axis.
    /// This also refreshes the chart by calling setNeedsDisplay().
    /// 
    /// - parameter yValue:
    /// - parameter axis: - which axis should be used as a reference for the y-axis
    @objc open func moveViewToY(_ yValue: Double, axis: YAxis.AxisDependency)
    {
        let yInView = getAxisRange(axis: axis) / Double(viewPortHandler.scaleY)
        
        let job = MoveViewJob(
            viewPortHandler: viewPortHandler,
            xValue: 0.0,
            yValue: yValue + yInView / 2.0,
            transformer: getTransformer(forAxis: axis),
            view: self)
        
        addViewportJob(job)
    }

    /// This will move the left side of the current viewport to the specified x-value on the x-axis, and center the viewport to the specified y-value on the y-axis.
    /// This also refreshes the chart by calling setNeedsDisplay().
    /// 
    /// - parameter xValue:
    /// - parameter yValue:
    /// - parameter axis: - which axis should be used as a reference for the y-axis
    @objc open func moveViewTo(xValue: Double, yValue: Double, axis: YAxis.AxisDependency)
    {
        let yInView = getAxisRange(axis: axis) / Double(viewPortHandler.scaleY)
        
        let job = MoveViewJob(
            viewPortHandler: viewPortHandler,
            xValue: xValue,
            yValue: yValue + yInView / 2.0,
            transformer: getTransformer(forAxis: axis),
            view: self)
        
        addViewportJob(job)
    }
    
    /// This will move the left side of the current viewport to the specified x-position and center the viewport to the specified y-position animated.
    /// This also refreshes the chart by calling setNeedsDisplay().
    ///
    /// - parameter xValue:
    /// - parameter yValue:
    /// - parameter axis: which axis should be used as a reference for the y-axis
    /// - parameter duration: the duration of the animation in seconds
    /// - parameter easing:
    @objc open func moveViewToAnimated(
        xValue: Double,
        yValue: Double,
        axis: YAxis.AxisDependency,
        duration: TimeInterval,
        easing: ChartEasingFunctionBlock?)
    {
        let bounds = valueForTouchPoint(
            point: CGPoint(x: viewPortHandler.contentLeft, y: viewPortHandler.contentTop),
            axis: axis)
        
        let yInView = getAxisRange(axis: axis) / Double(viewPortHandler.scaleY)
        
        let job = AnimatedMoveViewJob(
            viewPortHandler: viewPortHandler,
            xValue: xValue,
            yValue: yValue + yInView / 2.0,
            transformer: getTransformer(forAxis: axis),
            view: self,
            xOrigin: bounds.x,
            yOrigin: bounds.y,
            duration: duration,
            easing: easing)
        
        addViewportJob(job)
    }
    
    /// This will move the left side of the current viewport to the specified x-position and center the viewport to the specified y-position animated.
    /// This also refreshes the chart by calling setNeedsDisplay().
    ///
    /// - parameter xValue:
    /// - parameter yValue:
    /// - parameter axis: which axis should be used as a reference for the y-axis
    /// - parameter duration: the duration of the animation in seconds
    /// - parameter easing:
    @objc open func moveViewToAnimated(
        xValue: Double,
        yValue: Double,
        axis: YAxis.AxisDependency,
        duration: TimeInterval,
        easingOption: ChartEasingOption)
    {
        moveViewToAnimated(xValue: xValue, yValue: yValue, axis: axis, duration: duration, easing: easingFunctionFromOption(easingOption))
    }
    
    /// This will move the left side of the current viewport to the specified x-position and center the viewport to the specified y-position animated.
    /// This also refreshes the chart by calling setNeedsDisplay().
    ///
    /// - parameter xValue:
    /// - parameter yValue:
    /// - parameter axis: which axis should be used as a reference for the y-axis
    /// - parameter duration: the duration of the animation in seconds
    /// - parameter easing:
    @objc open func moveViewToAnimated(
        xValue: Double,
        yValue: Double,
        axis: YAxis.AxisDependency,
        duration: TimeInterval)
    {
        moveViewToAnimated(xValue: xValue, yValue: yValue, axis: axis, duration: duration, easingOption: .easeInOutSine)
    }
    
    /// This will move the center of the current viewport to the specified x-value and y-value.
    /// This also refreshes the chart by calling setNeedsDisplay().
    ///
    /// - parameter xValue:
    /// - parameter yValue:
    /// - parameter axis: - which axis should be used as a reference for the y-axis
    @objc open func centerViewTo(
        xValue: Double,
        yValue: Double,
        axis: YAxis.AxisDependency)
    {
        let yInView = getAxisRange(axis: axis) / Double(viewPortHandler.scaleY)
        let xInView = xAxis.axisRange / Double(viewPortHandler.scaleX)
        
        let job = MoveViewJob(
            viewPortHandler: viewPortHandler,
            xValue: xValue - xInView / 2.0,
            yValue: yValue + yInView / 2.0,
            transformer: getTransformer(forAxis: axis),
            view: self)
        
        addViewportJob(job)
    }
    
    /// This will move the center of the current viewport to the specified x-value and y-value animated.
    ///
    /// - parameter xValue:
    /// - parameter yValue:
    /// - parameter axis: which axis should be used as a reference for the y-axis
    /// - parameter duration: the duration of the animation in seconds
    /// - parameter easing:
    @objc open func centerViewToAnimated(
        xValue: Double,
        yValue: Double,
        axis: YAxis.AxisDependency,
        duration: TimeInterval,
        easing: ChartEasingFunctionBlock?)
    {
        let bounds = valueForTouchPoint(
            point: CGPoint(x: viewPortHandler.contentLeft, y: viewPortHandler.contentTop),
            axis: axis)
        
        let yInView = getAxisRange(axis: axis) / Double(viewPortHandler.scaleY)
        let xInView = xAxis.axisRange / Double(viewPortHandler.scaleX)
        
        let job = AnimatedMoveViewJob(
            viewPortHandler: viewPortHandler,
            xValue: xValue - xInView / 2.0,
            yValue: yValue + yInView / 2.0,
            transformer: getTransformer(forAxis: axis),
            view: self,
            xOrigin: bounds.x,
            yOrigin: bounds.y,
            duration: duration,
            easing: easing)
        
        addViewportJob(job)
    }
    
    /// This will move the center of the current viewport to the specified x-value and y-value animated.
    ///
    /// - parameter xValue:
    /// - parameter yValue:
    /// - parameter axis: which axis should be used as a reference for the y-axis
    /// - parameter duration: the duration of the animation in seconds
    /// - parameter easing:
    @objc open func centerViewToAnimated(
        xValue: Double,
        yValue: Double,
        axis: YAxis.AxisDependency,
        duration: TimeInterval,
        easingOption: ChartEasingOption)
    {
        centerViewToAnimated(xValue: xValue, yValue: yValue, axis: axis, duration: duration, easing: easingFunctionFromOption(easingOption))
    }
    
    /// This will move the center of the current viewport to the specified x-value and y-value animated.
    ///
    /// - parameter xValue:
    /// - parameter yValue:
    /// - parameter axis: which axis should be used as a reference for the y-axis
    /// - parameter duration: the duration of the animation in seconds
    /// - parameter easing:
    @objc open func centerViewToAnimated(
        xValue: Double,
        yValue: Double,
        axis: YAxis.AxisDependency,
        duration: TimeInterval)
    {
        centerViewToAnimated(xValue: xValue, yValue: yValue, axis: axis, duration: duration, easingOption: .easeInOutSine)
    }

    /// Sets custom offsets for the current `ChartViewPort` (the offsets on the sides of the actual chart window). Setting this will prevent the chart from automatically calculating it's offsets. Use `resetViewPortOffsets()` to undo this.
    /// ONLY USE THIS WHEN YOU KNOW WHAT YOU ARE DOING, else use `setExtraOffsets(...)`.
    @objc open func setViewPortOffsets(left: CGFloat, top: CGFloat, right: CGFloat, bottom: CGFloat)
    {
        _customViewPortEnabled = true
        
        if Thread.isMainThread
        {
            self.viewPortHandler.restrainViewPort(offsetLeft: left, offsetTop: top, offsetRight: right, offsetBottom: bottom)
            prepareOffsetMatrix()
            prepareValuePxMatrix()
        }
        else
        {
            DispatchQueue.main.async(execute: {
                self.setViewPortOffsets(left: left, top: top, right: right, bottom: bottom)
            })
        }
    }

    /// Resets all custom offsets set via `setViewPortOffsets(...)` method. Allows the chart to again calculate all offsets automatically.
    @objc open func resetViewPortOffsets()
    {
        _customViewPortEnabled = false
        calculateOffsets()
    }

    // MARK: - Accessors
    
    /// - returns: The range of the specified axis.
    @objc open func getAxisRange(axis: YAxis.AxisDependency) -> Double
    {
        if axis == .left
        {
            return leftAxis.axisRange
        }
        else
        {
            return rightAxis.axisRange
        }
    }

    /// - returns: The position (in pixels) the provided Entry has inside the chart view
    @objc open func getPosition(entry e: ChartDataEntry, axis: YAxis.AxisDependency) -> CGPoint
    {
        var vals = CGPoint(x: CGFloat(e.x), y: CGFloat(e.y))

        getTransformer(forAxis: axis).pointValueToPixel(&vals)

        return vals
    }

    /// is dragging enabled? (moving the chart with the finger) for the chart (this does not affect scaling).
    @objc open var dragEnabled: Bool
    {
        get
        {
            return _dragXEnabled || _dragYEnabled
        }
        set
        {
            _dragYEnabled = newValue
            _dragXEnabled = newValue
        }
    }
    
    /// is dragging enabled? (moving the chart with the finger) for the chart (this does not affect scaling).
    @objc open var isDragEnabled: Bool
    {
        return dragEnabled
    }
    
    /// is dragging on the X axis enabled?
    open var dragXEnabled: Bool 
    {
        get
        {
            return _dragXEnabled
        }
        set
        {
            _dragXEnabled = newValue
        }
    }
    
    /// is dragging on the Y axis enabled?
    open var dragYEnabled: Bool
    {
        get
        {
            return _dragYEnabled
        }
        set
        {
            _dragYEnabled = newValue
        }
    }
    
    /// is scaling enabled? (zooming in and out by gesture) for the chart (this does not affect dragging).
    @objc open func setScaleEnabled(_ enabled: Bool)
    {
        if _scaleXEnabled != enabled || _scaleYEnabled != enabled
        {
            _scaleXEnabled = enabled
            _scaleYEnabled = enabled
            #if !os(tvOS)
                _pinchGestureRecognizer.isEnabled = _pinchZoomEnabled || _scaleXEnabled || _scaleYEnabled
            #endif
        }
    }
    
    @objc open var scaleXEnabled: Bool
    {
        get
        {
            return _scaleXEnabled
        }
        set
        {
            if _scaleXEnabled != newValue
            {
                _scaleXEnabled = newValue
                #if !os(tvOS)
                    _pinchGestureRecognizer.isEnabled = _pinchZoomEnabled || _scaleXEnabled || _scaleYEnabled
                #endif
            }
        }
    }
    
    @objc open var scaleYEnabled: Bool
    {
        get
        {
            return _scaleYEnabled
        }
        set
        {
            if _scaleYEnabled != newValue
            {
                _scaleYEnabled = newValue
                #if !os(tvOS)
                    _pinchGestureRecognizer.isEnabled = _pinchZoomEnabled || _scaleXEnabled || _scaleYEnabled
                #endif
            }
        }
    }
    
    @objc open var isScaleXEnabled: Bool { return scaleXEnabled }
    @objc open var isScaleYEnabled: Bool { return scaleYEnabled }
    
    /// flag that indicates if double tap zoom is enabled or not
    @objc open var doubleTapToZoomEnabled: Bool
    {
        get
        {
            return _doubleTapToZoomEnabled
        }
        set
        {
            if _doubleTapToZoomEnabled != newValue
            {
                _doubleTapToZoomEnabled = newValue
                _doubleTapGestureRecognizer.isEnabled = _doubleTapToZoomEnabled
            }
        }
    }
    
    /// **default**: true
    /// - returns: `true` if zooming via double-tap is enabled `false` ifnot.
    @objc open var isDoubleTapToZoomEnabled: Bool
    {
        return doubleTapToZoomEnabled
    }
    
    /// flag that indicates if highlighting per dragging over a fully zoomed out chart is enabled
    @objc open var highlightPerDragEnabled = true
    
    /// If set to true, highlighting per dragging over a fully zoomed out chart is enabled
    /// You might want to disable this when using inside a `NSUIScrollView`
    /// 
    /// **default**: true
    @objc open var isHighlightPerDragEnabled: Bool
    {
        return highlightPerDragEnabled
    }
    
    /// **default**: true
    /// - returns: `true` if drawing the grid background is enabled, `false` ifnot.
    @objc open var isDrawGridBackgroundEnabled: Bool
    {
        return drawGridBackgroundEnabled
    }
    
    /// **default**: false
    /// - returns: `true` if drawing the borders rectangle is enabled, `false` ifnot.
    @objc open var isDrawBordersEnabled: Bool
    {
        return drawBordersEnabled
    }

    /// - returns: The x and y values in the chart at the given touch point
    /// (encapsulated in a `CGPoint`). This method transforms pixel coordinates to
    /// coordinates / values in the chart. This is the opposite method to
    /// `getPixelsForValues(...)`.
    @objc open func valueForTouchPoint(point pt: CGPoint, axis: YAxis.AxisDependency) -> CGPoint
    {
        return getTransformer(forAxis: axis).valueForTouchPoint(pt)
    }

    /// Transforms the given chart values into pixels. This is the opposite
    /// method to `valueForTouchPoint(...)`.
    @objc open func pixelForValues(x: Double, y: Double, axis: YAxis.AxisDependency) -> CGPoint
    {
        return getTransformer(forAxis: axis).pixelForValues(x: x, y: y)
    }
    
    /// - returns: The Entry object displayed at the touched position of the chart
    @objc open func getEntryByTouchPoint(point pt: CGPoint) -> ChartDataEntry!
    {
        if let h = getHighlightByTouchPoint(pt)
        {
            return data!.entryForHighlight(h)
        }
        return nil
    }
    
    /// - returns: The DataSet object displayed at the touched position of the chart
<<<<<<< HEAD
    @objc open func getDataSetByTouchPoint(point pt: CGPoint) -> BarLineScatterCandleBubbleChartDataSetProtocol!
=======
    @objc open func getDataSetByTouchPoint(point pt: CGPoint) -> IBarLineScatterCandleBubbleChartDataSet?
>>>>>>> b40aa1bc
    {
        let h = getHighlightByTouchPoint(pt)
        if h !== nil
        {
<<<<<<< HEAD
            return data?.getDataSetByIndex(h!.dataSetIndex) as! BarLineScatterCandleBubbleChartDataSetProtocol
=======
            return _data?.getDataSetByIndex(h!.dataSetIndex) as? IBarLineScatterCandleBubbleChartDataSet
>>>>>>> b40aa1bc
        }
        return nil
    }

    /// - returns: The current x-scale factor
    @objc open var scaleX: CGFloat
    {
        return viewPortHandler.scaleX
    }

    /// - returns: The current y-scale factor
    @objc open var scaleY: CGFloat
    {
        return viewPortHandler.scaleY
    }

    /// if the chart is fully zoomed out, return true
    @objc open var isFullyZoomedOut: Bool { return viewPortHandler.isFullyZoomedOut }

    /// - returns: The y-axis object to the corresponding AxisDependency. In the
    /// horizontal bar-chart, LEFT == top, RIGHT == BOTTOM
    @objc open func getAxis(_ axis: YAxis.AxisDependency) -> YAxis
    {
        if axis == .left
        {
            return leftAxis
        }
        else
        {
            return rightAxis
        }
    }
    
    /// flag that indicates if pinch-zoom is enabled. if true, both x and y axis can be scaled simultaneously with 2 fingers, if false, x and y axis can be scaled separately
    @objc open var pinchZoomEnabled: Bool
    {
        get
        {
            return _pinchZoomEnabled
        }
        set
        {
            if _pinchZoomEnabled != newValue
            {
                _pinchZoomEnabled = newValue
                #if !os(tvOS)
                    _pinchGestureRecognizer.isEnabled = _pinchZoomEnabled || _scaleXEnabled || _scaleYEnabled
                #endif
            }
        }
    }

    /// **default**: false
    /// - returns: `true` if pinch-zoom is enabled, `false` ifnot
    @objc open var isPinchZoomEnabled: Bool { return pinchZoomEnabled }

    /// Set an offset in dp that allows the user to drag the chart over it's
    /// bounds on the x-axis.
    @objc open func setDragOffsetX(_ offset: CGFloat)
    {
        viewPortHandler.setDragOffsetX(offset)
    }

    /// Set an offset in dp that allows the user to drag the chart over it's
    /// bounds on the y-axis.
    @objc open func setDragOffsetY(_ offset: CGFloat)
    {
        viewPortHandler.setDragOffsetY(offset)
    }

    /// - returns: `true` if both drag offsets (x and y) are zero or smaller.
    @objc open var hasNoDragOffset: Bool { return viewPortHandler.hasNoDragOffset }

    open override var chartYMax: Double
    {
        return max(leftAxis._axisMaximum, rightAxis._axisMaximum)
    }

    open override var chartYMin: Double
    {
        return min(leftAxis._axisMinimum, rightAxis._axisMinimum)
    }
    
    /// - returns: `true` if either the left or the right or both axes are inverted.
    @objc open var isAnyAxisInverted: Bool
    {
        return leftAxis.isInverted || rightAxis.isInverted
    }
    
    /// flag that indicates if auto scaling on the y axis is enabled.
    /// if yes, the y axis automatically adjusts to the min and max y values of the current x axis range whenever the viewport changes
    @objc open var autoScaleMinMaxEnabled: Bool
    {
        get { return _autoScaleMinMaxEnabled }
        set { _autoScaleMinMaxEnabled = newValue }
    }
    
    /// **default**: false
    /// - returns: `true` if auto scaling on the y axis is enabled.
    @objc open var isAutoScaleMinMaxEnabled : Bool { return autoScaleMinMaxEnabled }
    
    /// Sets a minimum width to the specified y axis.
    @objc open func setYAxisMinWidth(_ axis: YAxis.AxisDependency, width: CGFloat)
    {
        if axis == .left
        {
            leftAxis.minWidth = width
        }
        else
        {
            rightAxis.minWidth = width
        }
    }
    
    /// **default**: 0.0
    /// - returns: The (custom) minimum width of the specified Y axis.
    @objc open func getYAxisMinWidth(_ axis: YAxis.AxisDependency) -> CGFloat
    {
        if axis == .left
        {
            return leftAxis.minWidth
        }
        else
        {
            return rightAxis.minWidth
        }
    }
    /// Sets a maximum width to the specified y axis.
    /// Zero (0.0) means there's no maximum width
    @objc open func setYAxisMaxWidth(_ axis: YAxis.AxisDependency, width: CGFloat)
    {
        if axis == .left
        {
            leftAxis.maxWidth = width
        }
        else
        {
            rightAxis.maxWidth = width
        }
    }
    
    /// Zero (0.0) means there's no maximum width
    ///
    /// **default**: 0.0 (no maximum specified)
    /// - returns: The (custom) maximum width of the specified Y axis.
    @objc open func getYAxisMaxWidth(_ axis: YAxis.AxisDependency) -> CGFloat
    {
        if axis == .left
        {
            return leftAxis.maxWidth
        }
        else
        {
            return rightAxis.maxWidth
        }
    }

    /// - returns the width of the specified y axis.
    @objc open func getYAxisWidth(_ axis: YAxis.AxisDependency) -> CGFloat
    {
        if axis == .left
        {
            return leftAxis.requiredSize().width
        }
        else
        {
            return rightAxis.requiredSize().width
        }
    }
    
    // MARK: - BarLineScatterCandleBubbleChartDataProvider
    
    /// - returns: The Transformer class that contains all matrices and is
    /// responsible for transforming values into pixels on the screen and
    /// backwards.
    open func getTransformer(forAxis axis: YAxis.AxisDependency) -> Transformer
    {
        if axis == .left
        {
            return _leftAxisTransformer
        }
        else
        {
            return _rightAxisTransformer
        }
    }
    
    /// the number of maximum visible drawn values on the chart only active when `drawValuesEnabled` is enabled
    open override var maxVisibleCount: Int
    {
        get
        {
            return _maxVisibleCount
        }
        set
        {
            _maxVisibleCount = newValue
        }
    }
    
    open func isInverted(axis: YAxis.AxisDependency) -> Bool
    {
        return getAxis(axis).isInverted
    }
    
    /// - returns: The lowest x-index (value on the x-axis) that is still visible on he chart.
    open var lowestVisibleX: Double
    {
        var pt = CGPoint(
            x: viewPortHandler.contentLeft,
            y: viewPortHandler.contentBottom)
        
        getTransformer(forAxis: .left).pixelToValues(&pt)
        
        return max(xAxis._axisMinimum, Double(pt.x))
    }
    
    /// - returns: The highest x-index (value on the x-axis) that is still visible on the chart.
    open var highestVisibleX: Double
    {
        var pt = CGPoint(
            x: viewPortHandler.contentRight,
            y: viewPortHandler.contentBottom)
        
        getTransformer(forAxis: .left).pixelToValues(&pt)

        return min(xAxis._axisMaximum, Double(pt.x))
    }
}<|MERGE_RESOLUTION|>--- conflicted
+++ resolved
@@ -224,14 +224,12 @@
         }
         
         context.saveGState()
-<<<<<<< HEAD
-        context.clip(to: viewPortHandler.contentRect)
-=======
+
         // make sure the data cannot be drawn outside the content-rect
         if clipDataToContentEnabled {
-            context.clip(to: _viewPortHandler.contentRect)
-        }
->>>>>>> b40aa1bc
+            context.clip(to: viewPortHandler.contentRect)
+        }
+
         renderer.drawData(context: context)
         
         // if highlighting is enabled
@@ -1692,20 +1690,12 @@
     }
     
     /// - returns: The DataSet object displayed at the touched position of the chart
-<<<<<<< HEAD
-    @objc open func getDataSetByTouchPoint(point pt: CGPoint) -> BarLineScatterCandleBubbleChartDataSetProtocol!
-=======
-    @objc open func getDataSetByTouchPoint(point pt: CGPoint) -> IBarLineScatterCandleBubbleChartDataSet?
->>>>>>> b40aa1bc
+    @objc open func getDataSetByTouchPoint(point pt: CGPoint) -> BarLineScatterCandleBubbleChartDataSetProtocol?
     {
         let h = getHighlightByTouchPoint(pt)
-        if h !== nil
-        {
-<<<<<<< HEAD
-            return data?.getDataSetByIndex(h!.dataSetIndex) as! BarLineScatterCandleBubbleChartDataSetProtocol
-=======
-            return _data?.getDataSetByIndex(h!.dataSetIndex) as? IBarLineScatterCandleBubbleChartDataSet
->>>>>>> b40aa1bc
+        if let h = h
+        {
+            return data?.getDataSetByIndex(h.dataSetIndex) as? BarLineScatterCandleBubbleChartDataSetProtocol
         }
         return nil
     }
