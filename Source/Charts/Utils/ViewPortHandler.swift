--- conflicted
+++ resolved
@@ -43,10 +43,10 @@
     /// contains the current scale factor of the y-axis
     @objc open private(set) var scaleY: CGFloat = 1.0
 
-    /// current translation (drag distance) on the x-axis
+    /// current translation (drag / pan) distance on the x-axis
     @objc open private(set) var transX: CGFloat = 0
 
-    /// current translation (drag distance) on the y-axis
+    /// current translation (drag / pan) distance on the y-axis
     @objc open private(set) var transY: CGFloat = 0
 
     /// offset that allows the chart to be dragged over its bounds on the x-axis
@@ -55,6 +55,7 @@
     /// offset that allows the chart to be dragged over its bounds on the x-axis
     private var transOffsetY: CGFloat = 0
 
+    /// Constructor - don't forget calling setChartDimens(...)
     @objc public init(width: CGFloat, height: CGFloat)
     {
         super.init()
@@ -359,8 +360,7 @@
     @objc open func isInBoundsBottom(_ y: CGFloat) -> Bool
     {
         let normalizedY = floor(y * 100.0) / 100.0
-<<<<<<< HEAD
-        return (_contentRect.origin.y + _contentRect.size.height) >= normalizedY
+        return (contentRect.origin.y + contentRect.size.height) >= normalizedY
     }
     
     /**
@@ -409,59 +409,6 @@
         return false
     }
     
-    /// The current x-scale factor
-    @objc open var scaleX: CGFloat
-    {
-        return _scaleX
-    }
-    
-    /// The current y-scale factor
-    @objc open var scaleY: CGFloat
-    {
-        return _scaleY
-    }
-    
-    /// The minimum x-scale factor
-    @objc open var minScaleX: CGFloat
-    {
-        return _minScaleX
-    }
-    
-    /// The minimum y-scale factor
-    @objc open var minScaleY: CGFloat
-    {
-        return _minScaleY
-    }
-    
-    /// The minimum x-scale factor
-    @objc open var maxScaleX: CGFloat
-    {
-        return _maxScaleX
-    }
-    
-    /// The minimum y-scale factor
-    @objc open var maxScaleY: CGFloat
-    {
-        return _maxScaleY
-    }
-    
-    /// The translation (drag / pan) distance on the x-axis
-    @objc open var transX: CGFloat
-    {
-        return _transX
-    }
-    
-    /// The translation (drag / pan) distance on the y-axis
-    @objc open var transY: CGFloat
-    {
-        return _transY
-    }
-    
-=======
-        return (contentRect.origin.y + contentRect.size.height) >= normalizedY
-    }
-
->>>>>>> 9275d373
     /// if the chart is fully zoomed out, return true
     @objc open var isFullyZoomedOut: Bool
     {
