--- conflicted
+++ resolved
@@ -11,14 +11,6 @@
 
 import Foundation
 import CoreGraphics
-
-#if canImport(UIKit)
-    import UIKit
-#endif
-
-#if canImport(Cocoa)
-import Cocoa
-#endif
 
 extension Comparable
 {
@@ -124,7 +116,8 @@
     }
 }
 
-extension CGContext {
+extension CGContext
+{
 
     open func drawImage(_ image: NSUIImage, atCenter center: CGPoint, size: CGSize)
     {
@@ -297,18 +290,7 @@
         NSUIGraphicsPopContext()
     }
 
-<<<<<<< HEAD
-    private class func generateDefaultValueFormatter() -> IValueFormatter
-    {
-        let formatter = DefaultValueFormatter(decimals: 1)
-        return formatter
-    }
-    
-    /// - Returns: The default value formatter used for all chart components that needs a default
-    open class func defaultValueFormatter() -> IValueFormatter
-=======
     func drawMultilineText(_ text: String, at point: CGPoint, constrainedTo size: CGSize, anchor: CGPoint, angleRadians: CGFloat, attributes: [NSAttributedString.Key : Any]?)
->>>>>>> 9275d373
     {
         let rect = text.boundingRect(with: size, options: .usesLineFragmentOrigin, attributes: attributes, context: nil)
         drawMultilineText(text, at: point, constrainedTo: size, anchor: anchor, knownTextSize: rect.size, angleRadians: angleRadians, attributes: attributes)
