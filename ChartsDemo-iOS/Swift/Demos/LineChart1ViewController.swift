//
//  LineChart1ViewController.swift
//  ChartsDemo-iOS
//
//  Created by Jacob Christie on 2017-07-09.
//  Copyright © 2017 jc. All rights reserved.
//

#if canImport(UIKit)
    import UIKit
#endif
import Charts

class LineChart1ViewController: DemoBaseViewController {

    @IBOutlet var chartView: LineChartView!
    @IBOutlet var sliderX: UISlider!
    @IBOutlet var sliderY: UISlider!
    @IBOutlet var sliderTextX: UITextField!
    @IBOutlet var sliderTextY: UITextField!

    override func viewDidLoad() {
        super.viewDidLoad()

        // Do any additional setup after loading the view.
        self.title = "Line Chart 1"
        self.options = [.toggleValues,
                        .toggleFilled,
                        .toggleCircles,
                        .toggleCubic,
                        .toggleHorizontalCubic,
                        .toggleIcons,
                        .toggleStepped,
                        .toggleHighlight,
                        .toggleGradientLine,
                        .animateX,
                        .animateY,
                        .animateXY,
                        .saveToGallery,
                        .togglePinchZoom,
                        .toggleAutoScaleMinMax,
                        .toggleData]

        chartView.delegate = self

        chartView.chartDescription.enabled = false
        chartView.dragEnabled = true
        chartView.setScaleEnabled(true)
        chartView.pinchZoomEnabled = true

        // x-axis limit line
        let llXAxis = ChartLimitLine(limit: 10, label: "Index 10")
        llXAxis.lineWidth = 4
        llXAxis.lineDashLengths = [10, 10, 0]
        llXAxis.labelPosition = .bottomRight
        llXAxis.valueFont = .systemFont(ofSize: 10)

        chartView.xAxis.gridLineDashLengths = [10, 10]
        chartView.xAxis.gridLineDashPhase = 0

        let ll1 = ChartLimitLine(limit: 150, label: "Upper Limit")
        ll1.lineWidth = 4
        ll1.lineDashLengths = [5, 5]
        ll1.labelPosition = .topRight
        ll1.valueFont = .systemFont(ofSize: 10)

        let ll2 = ChartLimitLine(limit: -30, label: "Lower Limit")
        ll2.lineWidth = 4
        ll2.lineDashLengths = [5,5]
        ll2.labelPosition = .bottomRight
        ll2.valueFont = .systemFont(ofSize: 10)

        let leftAxis = chartView.leftAxis
        leftAxis.removeAllLimitLines()
        leftAxis.addLimitLine(ll1)
        leftAxis.addLimitLine(ll2)
        leftAxis.axisMaximum = 200
        leftAxis.axisMinimum = -50
        leftAxis.gridLineDashLengths = [5, 5]
        leftAxis.drawLimitLinesBehindDataEnabled = true

        chartView.rightAxis.enabled = false

        //[_chartView.viewPortHandler setMaximumScaleY: 2.f];
        //[_chartView.viewPortHandler setMaximumScaleX: 2.f];

        let marker = BalloonMarker(color: UIColor(white: 180/255, alpha: 1),
                                   font: .systemFont(ofSize: 12),
                                   textColor: .white,
                                   insets: UIEdgeInsets(top: 8, left: 8, bottom: 20, right: 8))
        marker.chartView = chartView
        marker.minimumSize = CGSize(width: 80, height: 40)
        chartView.marker = marker

        chartView.legend.form = .line

        sliderX.value = 45
        sliderY.value = 100
        slidersValueChanged(nil)

        chartView.animate(xAxisDuration: 2.5)
    }

    override func updateChartData() {
        if self.shouldHideData {
            chartView.data = nil
            return
        }

        self.setDataCount(Int(sliderX.value), range: UInt32(sliderY.value))
    }

    func setDataCount(_ count: Int, range: UInt32) {
        let values = (0..<count).map { (i) -> ChartDataEntry in
            let val = Double(arc4random_uniform(range) + 3)
            return ChartDataEntry(x: Double(i), y: val, icon: #imageLiteral(resourceName: "icon"))
        }
<<<<<<< HEAD
        
        let set1 = LineChartDataSet(entries: values, label: "DataSet 1")
=======

        let set1 = LineChartDataSet(values: values, label: "DataSet 1")
>>>>>>> 9275d373
        set1.drawIconsEnabled = false
        setup(set1)

        let gradientColors = [ChartColorTemplates.colorFromString("#00ff0000").cgColor,
                              ChartColorTemplates.colorFromString("#ffff0000").cgColor]
        let gradient = CGGradient(colorsSpace: nil, colors: gradientColors as CFArray, locations: nil)!

        set1.fillAlpha = 1
        set1.fill = LinearGradientFill(gradient: gradient, angle: 90)
        set1.drawFilledEnabled = true

        let data = LineChartData(dataSet: set1)

        chartView.data = data
    }

    private func setup(_ dataSet: LineChartDataSet) {
        if dataSet.isDrawLineWithGradientEnabled {
            dataSet.lineDashLengths = nil
            dataSet.highlightLineDashLengths = nil
            dataSet.setColors(.black, .red, .white)
            dataSet.setCircleColor(.black)
            dataSet.gradientPositions = [0, 40, 100]
            dataSet.lineWidth = 1
            dataSet.circleRadius = 3
            dataSet.drawCircleHoleEnabled = false
            dataSet.valueFont = .systemFont(ofSize: 9)
            dataSet.formLineDashLengths = nil
            dataSet.formLineWidth = 1
            dataSet.formSize = 15
        } else {
            dataSet.lineDashLengths = [5, 2.5]
            dataSet.highlightLineDashLengths = [5, 2.5]
            dataSet.setColor(.black)
            dataSet.setCircleColor(.black)
            dataSet.gradientPositions = nil
            dataSet.lineWidth = 1
            dataSet.circleRadius = 3
            dataSet.drawCircleHoleEnabled = false
            dataSet.valueFont = .systemFont(ofSize: 9)
            dataSet.formLineDashLengths = [5, 2.5]
            dataSet.formLineWidth = 1
            dataSet.formSize = 15
        }
    }

    override func optionTapped(_ option: Option) {
        guard let data = chartView.data else { return }

        switch option {
        case .toggleFilled:
            for case let set as LineChartDataSet in data {
                set.drawFilledEnabled = !set.drawFilledEnabled
            }
            chartView.setNeedsDisplay()

        case .toggleCircles:
            for case let set as LineChartDataSet in data {
                set.drawCirclesEnabled = !set.drawCirclesEnabled
            }
            chartView.setNeedsDisplay()

        case .toggleCubic:
            for case let set as LineChartDataSet in data {
                set.mode = (set.mode == .cubicBezier) ? .linear : .cubicBezier
            }
            chartView.setNeedsDisplay()

        case .toggleStepped:
            for case let set as LineChartDataSet in data {
                set.mode = (set.mode == .stepped) ? .linear : .stepped
            }
            chartView.setNeedsDisplay()

        case .toggleHorizontalCubic:
            for case let set as LineChartDataSet in data {
                set.mode = (set.mode == .cubicBezier) ? .horizontalBezier : .cubicBezier
            }
            chartView.setNeedsDisplay()
        case .toggleGradientLine:
            for set in chartView.data!.dataSets as! [LineChartDataSet] {
                set.isDrawLineWithGradientEnabled = !set.isDrawLineWithGradientEnabled
                setup(set)
            }
            chartView.setNeedsDisplay()
        default:
            super.handleOption(option, forChartView: chartView)
        }
    }

    @IBAction func slidersValueChanged(_ sender: Any?) {
        sliderTextX.text = "\(Int(sliderX.value))"
        sliderTextY.text = "\(Int(sliderY.value))"

        self.updateChartData()
    }
}<|MERGE_RESOLUTION|>--- conflicted
+++ resolved
@@ -6,9 +6,7 @@
 //  Copyright © 2017 jc. All rights reserved.
 //
 
-#if canImport(UIKit)
-    import UIKit
-#endif
+import UIKit
 import Charts
 
 class LineChart1ViewController: DemoBaseViewController {
@@ -52,7 +50,7 @@
         let llXAxis = ChartLimitLine(limit: 10, label: "Index 10")
         llXAxis.lineWidth = 4
         llXAxis.lineDashLengths = [10, 10, 0]
-        llXAxis.labelPosition = .bottomRight
+        llXAxis.labelPosition = .rightBottom
         llXAxis.valueFont = .systemFont(ofSize: 10)
 
         chartView.xAxis.gridLineDashLengths = [10, 10]
@@ -61,13 +59,13 @@
         let ll1 = ChartLimitLine(limit: 150, label: "Upper Limit")
         ll1.lineWidth = 4
         ll1.lineDashLengths = [5, 5]
-        ll1.labelPosition = .topRight
+        ll1.labelPosition = .rightTop
         ll1.valueFont = .systemFont(ofSize: 10)
 
         let ll2 = ChartLimitLine(limit: -30, label: "Lower Limit")
         ll2.lineWidth = 4
         ll2.lineDashLengths = [5,5]
-        ll2.labelPosition = .bottomRight
+        ll2.labelPosition = .rightBottom
         ll2.valueFont = .systemFont(ofSize: 10)
 
         let leftAxis = chartView.leftAxis
@@ -115,13 +113,8 @@
             let val = Double(arc4random_uniform(range) + 3)
             return ChartDataEntry(x: Double(i), y: val, icon: #imageLiteral(resourceName: "icon"))
         }
-<<<<<<< HEAD
-        
-        let set1 = LineChartDataSet(entries: values, label: "DataSet 1")
-=======
 
         let set1 = LineChartDataSet(values: values, label: "DataSet 1")
->>>>>>> 9275d373
         set1.drawIconsEnabled = false
         setup(set1)
 
